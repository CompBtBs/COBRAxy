from swiglpk import *
import random
import pandas as pd
import numpy as np
import cobra as cb

# Initialize LP problem
def initialize_lp_problem(S):

    len_vector=len(S.keys())
    values=list(S.values())
    indexes=list(S.keys())
    ia = intArray(len_vector+1); 
    ja = intArray(len_vector+1);
    ar = doubleArray(len_vector+1);
    
    i=0
    ind_row=[indexes[i][0]+1 for i in range(0, len(values) )]
    ind_col=[indexes[i][1]+1 for i in range(0, len(values) )]
    for i in range(1, len(values) + 1): 
        ia[i]=ind_row[i-1]
        ja[i]=ind_col[i-1]
        ar[i] = values[i-1]
    
    nrows=S.shape[0]
    ncol=S.shape[1]
    
    return len_vector, values, indexes, ia, ja, ar, nrows, ncol
    
    

# Solve LP problem from the structure of the metabolic model
def create_and_solve_lp_problem(lb,ub,nrows, ncol, len_vector, ia, ja, ar, 
                                obj_coefs,reactions,return_lp=False):
    
    
    lp = glp_create_prob();
    glp_set_prob_name(lp, "sample");
    glp_set_obj_dir(lp, GLP_MAX);
    glp_add_rows(lp, nrows);
    eps = 1e-16
    for i in range(nrows):
        glp_set_row_name(lp, i+1, "constrain_"+str(i+1));
        glp_set_row_bnds(lp, i+1, GLP_FX, 0.0, 0.0);
    glp_add_cols(lp, ncol);
    for i in range(ncol):
        glp_set_col_name(lp, i+1, "flux_"+str(i+1));
        glp_set_col_bnds(lp, i+1, GLP_DB,lb[i]-eps,ub[i]+eps);
    glp_load_matrix(lp, len_vector, ia, ja, ar);
    
    try:
        fluxes,Z=solve_lp_problem(lp,obj_coefs,reactions)
        if return_lp:
            return fluxes,Z,lp
        else:
            glp_delete_prob(lp);
            return fluxes,Z
    except Exception as e:
        glp_delete_prob(lp)
        raise Exception(e)
    
    
# Solve LP problem from the structure of the metabolic model
def solve_lp_problem(lp,obj_coefs,reactions):
   
    # Set the coefficients of the objective function
    i=1
    for ind_coef in obj_coefs:
        glp_set_obj_coef(lp, i, ind_coef);
        i+=1

    # Initialize the parameters    
    params=glp_smcp()
    params.presolve=GLP_ON
    params.msg_lev = GLP_MSG_ALL
    params.tm_lim=4000
    glp_init_smcp(params)
    
    # Solve the problem
    glp_scale_prob(lp,GLP_SF_AUTO)
    
    value=glp_simplex(lp, params) 

    Z = glp_get_obj_val(lp);

    if value == 0:
        fluxes = []
        for i in range(len(reactions)): fluxes.append(glp_get_col_prim(lp, i+1))
        return fluxes,Z
    else:
        raise Exception("error in LP problem. Problem:",str(value)) 
    

# Create LP structure
def create_lp_structure(model):
    
    reactions=[el.id for el in model.reactions]
    coefs_obj=[reaction.objective_coefficient for reaction in model.reactions]
    
    # Lower and upper bounds
    lb=[reaction.lower_bound for reaction in model.reactions]
    ub=[reaction.upper_bound for reaction in model.reactions]
    
    # Create S matrix
    S=cb.util.create_stoichiometric_matrix(model,array_type="dok")
    
    return S,lb,ub,coefs_obj,reactions

# CBS sampling interface
def randomObjectiveFunctionSampling(model, nsample, coefficients_df, df_sample):

    S,lb,ub,coefs_obj,reactions = create_lp_structure(model)
    len_vector, values, indexes, ia, ja, ar, nrow, ncol = initialize_lp_problem(S)
    
    for i in range(nsample):
      
        coefs_obj=coefficients_df.iloc[:,i].values
            
        if coefs_obj[-1]==1: #minimize
            coefs_obj= coefs_obj[0:-1] * -1
        else:
            coefs_obj=coefs_obj[0:-1]

        fluxes,Z = create_and_solve_lp_problem(lb,ub, nrow, ncol, len_vector, 
                                                        ia, ja, ar, coefs_obj,reactions,return_lp=False)
        df_sample.loc[i] = fluxes 
    pass

def randomObjectiveFunctionSampling_cobrapy(model, nsample, coefficients_df, df_sample):
    
    for i in range(nsample):

        dict_coeff={}
        if(coefficients_df.iloc[-1][i]==1):
            type_problem = -1 #minimize
        else:
            type_problem = 1
            
        for rxn in [reaction.id for reaction in model.reactions]:
            dict_coeff[model.reactions.get_by_id(rxn)] = coefficients_df.loc[rxn][i] * type_problem
            
        model.objective = dict_coeff
        solution =  model.optimize().fluxes
        for rxn, flux in solution.items():
            df_sample.loc[i][rxn] = flux

    pass

# Create random coefficients for CBS
def randomObjectiveFunction(model, n_samples, df_fva, seed=0):
    

        #reactions = model.reactions
        reactions = [reaction.id for reaction in model.reactions]
        cont=seed
        list_ex=reactions.copy()
        list_ex.append("type_of_problem")
        coefficients_df = pd.DataFrame(index=list_ex,columns=[str(i) for i in range(n_samples)])

        for i in range(0, n_samples):
           
            cont=cont+1
            random.seed(cont)
            
            # Genera un numero casuale tra 0 e 1
            threshold = random.random() #coefficiente tra 0 e 1
            
            for reaction in reactions:

                cont=cont+1
                random.seed(cont)
                        
                val=random.random()   
                
                if val>threshold:

                    cont=cont+1
                    random.seed(cont)                           
                   
                    c=2*random.random()-1 #coefficiente tra -1 e 1
                    
                    val_max = np.max([abs(df_fva.loc[reaction,"minimum"]), abs(df_fva.loc[reaction,"maximum"])])
<<<<<<< HEAD
                    
=======

>>>>>>> 626ac70f
                    if val_max!=0: #solo se la fva è diversa da zero
                        coefficients_df.loc[reaction,str(i)] = c/val_max #divido per la fva
                    else:
                        coefficients_df.loc[reaction,str(i)] = 0

                else:
                    coefficients_df.loc[reaction,str(i)] = 0

            cont=cont+1
            random.seed(cont)
                    
            if random.random()<0.5:
                coefficients_df.loc["type_of_problem",str(i)] = 0 #maximize
            else:
                coefficients_df.loc["type_of_problem",str(i)] = 1 #minimize
                            
        return coefficients_df<|MERGE_RESOLUTION|>--- conflicted
+++ resolved
@@ -180,11 +180,7 @@
                     c=2*random.random()-1 #coefficiente tra -1 e 1
                     
                     val_max = np.max([abs(df_fva.loc[reaction,"minimum"]), abs(df_fva.loc[reaction,"maximum"])])
-<<<<<<< HEAD
-                    
-=======
-
->>>>>>> 626ac70f
+
                     if val_max!=0: #solo se la fva è diversa da zero
                         coefficients_df.loc[reaction,str(i)] = c/val_max #divido per la fva
                     else:
