import re
import sys
import csv
import math
import argparse

import numpy  as np
import pickle as pk
import pandas as pd

from enum   import Enum
from typing import Optional, List, Dict, Tuple

import utils.general_utils as utils
import utils.reaction_parsing as reactionUtils

########################## argparse ##########################################
ARGS :argparse.Namespace
def process_args(args:List[str] = None) -> argparse.Namespace:
    """
    Processes command-line arguments.

    Args:
        args (list): List of command-line arguments.

    Returns:
        Namespace: An object containing parsed arguments.
    """
    parser = argparse.ArgumentParser(usage = '%(prog)s [options]',
                                     description = 'process some value\'s'+
                                     ' abundances and reactions to create RPS scores.')
    parser.add_argument('-rc', '--reaction_choice', 
                        type = str,
                        default = 'default',
                        choices = ['default','custom'], 
                        help = 'chose which type of reaction dataset you want use')
    parser.add_argument('-cm', '--custom',
                        type = str,
                        help='your dataset if you want custom reactions')
    parser.add_argument('-td', '--tool_dir',
                        type = str,
                        required = True,
                        help = 'your tool directory')
    parser.add_argument('-ol', '--out_log', 
                        help = "Output log")    
    parser.add_argument('-id', '--input',
                        type = str,
                        help = 'input dataset')
    parser.add_argument('-rp', '--rps_output',
                        type = str,
                        required = True,
                        help = 'rps output')
    
    args = parser.parse_args(args)
    return args

############################ dataset name #####################################
def name_dataset(name_data :str, count :int) -> str:
    """
    Produces a unique name for a dataset based on what was provided by the user. The default name for any dataset is "Dataset", thus if the user didn't change it this function appends f"_{count}" to make it unique.

    Args:
        name_data : name associated with the dataset (from frontend input params)
        count : counter from 1 to make these names unique (external)

    Returns:
        str : the name made unique
    """
    if str(name_data) == 'Dataset':
        return str(name_data) + '_' + str(count)
    else:
        return str(name_data)
    

############################ get_abund_data ####################################
def get_abund_data(dataset: pd.DataFrame, cell_line_index:int) -> Optional[pd.Series]:
    """
    Extracts abundance data and turns it into a series for a specific cell line from the dataset, which rows are
    metabolites and columns are cell lines.

    Args:
        dataset (pandas.DataFrame): The DataFrame containing abundance data for all cell lines and metabolites.
        cell_line_index (int): The index of the cell line of interest in the dataset.

    Returns:
        pd.Series or None: A series containing abundance values for the specified cell line.
                           The name of the series is the name of the cell line.
                           Returns None if the cell index is invalid.
    """
    if cell_line_index < 0 or cell_line_index >= len(dataset.index):
        print(f"Errore: This cell line index: '{cell_line_index}' is not valid.")
        return None

    cell_line_name = dataset.columns[cell_line_index]
    abundances_series = dataset[cell_line_name][1:]

    return abundances_series


############################ clean_metabolite_name ####################################
def clean_metabolite_name(name :str) -> str:
    """
    Removes some characters from a metabolite's name, provided as input, and makes it lowercase in order to simplify
    the search of a match in the dictionary of synonyms.

    Args:
        name : the metabolite's name, as given in the dataset.
    
    Returns:
        str : a new string with the cleaned name.
    """
    return "".join(ch for ch in name if ch not in ",;-_'([{ }])").lower()


############################ get_metabolite_id ####################################
def get_metabolite_id(name :str, syn_dict :Dict[str, List[str]]) -> str:
    """
    Looks through a dictionary of synonyms to find a match for a given metabolite's name.

    Args:
        name : the metabolite's name, as given in the dataset.
        syn_dict : the dictionary of synonyms, using unique identifiers as keys and lists of clean synonyms as values.
    
    Returns:
        str : the internal :str unique identifier of that metabolite, used in all other parts of the model in use.
        An empty string is returned if a match isn't found.
    """
    name = clean_metabolite_name(name)
    for id, synonyms in syn_dict.items():
        if name in synonyms: return id
    
    return ""

############################ check_missing_metab ####################################
def check_missing_metab(reactions: Dict[str, Dict[str, int]], dataset_by_rows: Dict[str, List[float]], cell_lines_amt :int) -> List[str]:
    """
    Check for missing metabolites in the abundances dictionary compared to the reactions dictionary and update abundances accordingly.

    Parameters:
        reactions (dict): A dictionary representing reactions where keys are reaction names and values are dictionaries containing metabolite names as keys and stoichiometric coefficients as values.
        dataset_by_rows (dict): A dictionary representing abundances where keys are metabolite names and values are their corresponding abundances for all cell lines.
        cell_lines_amt : amount of cell lines, needed to add a new list of abundances for missing metabolites.

    Returns:
        list[str] : list of metabolite names that were missing in the original abundances dictionary and thus their aboundances were set to 1.

    Side effects:
        dataset_by_rows : mut
    """
    missing_list = []
    for reaction in reactions.values():
        for metabolite in reaction.keys():
          if metabolite not in dataset_by_rows:
            dataset_by_rows[metabolite] = [1] * cell_lines_amt
            missing_list.append(metabolite)

    return missing_list

############################ calculate_rps ####################################
def calculate_rps(reactions: Dict[str, Dict[str, int]], abundances: Dict[str, float], black_list: List[str], missing_list: List[str]) -> Dict[str, float]:
    """
    Calculate the Reaction Propensity scores (RPS) based on the availability of reaction substrates, for (ideally) each input model reaction and for each sample.
    The score is computed as the product of the concentrations of the reacting substances, with each concentration raised to a power equal to its stoichiometric coefficient
    for each reaction using the provided coefficient and abundance values.

    Parameters:
        reactions (dict): A dictionary representing reactions where keys are reaction names and values are dictionaries containing metabolite names as keys and stoichiometric coefficients as values.
        abundances (dict): A dictionary representing metabolite abundances where keys are metabolite names and values are their corresponding abundances.
        black_list (list): A list containing metabolite names that should be excluded from the RPS calculation.
        missing_list (list): A list containing metabolite names that were missing in the original abundances dictionary and thus their values were set to 1.

    Returns:
        dict: A dictionary containing Reaction Propensity Scores (RPS) where keys are reaction names and values are the corresponding RPS scores.
    """
    rps_scores = {}
 
    for reaction_name, substrates in reactions.items():
        total_contribution = 1
        metab_significant = False
        for metabolite, stoichiometry in substrates.items():
            temp = 1 if math.isnan(abundances[metabolite]) else abundances[metabolite]
            if metabolite not in black_list and metabolite not in missing_list:
              metab_significant = True
            total_contribution *= temp ** stoichiometry
        
        rps_scores[reaction_name] = total_contribution if metab_significant else math.nan
    
    return rps_scores


############################ rps_for_cell_lines ####################################
def rps_for_cell_lines(dataset: List[List[str]], reactions: Dict[str, Dict[str, int]], black_list: List[str], syn_dict: Dict[str, List[str]]) -> None:
    """
    Calculate Reaction Propensity Scores (RPS) for each cell line represented in the dataframe and creates an output file.

    Parameters:
        dataset : the dataset's data, by rows
        reactions (dict): A dictionary representing reactions where keys are reaction names and values are dictionaries containing metabolite names as keys and stoichiometric coefficients as values.
        black_list (list): A list containing metabolite names that should be excluded from the RPS calculation.
        syn_dict (dict): A dictionary where keys are general metabolite names and values are lists of possible synonyms.

    Returns:
        None
    """
    cell_lines = dataset[0][1:]
    abundances_dict = {}

    translationIsApplied = ARGS.reaction_choice == "default"
    for row in dataset[1:]:
        id = get_metabolite_id(row[0], syn_dict) if translationIsApplied else row[0]
        if id: abundances_dict[id] = list(map(utils.Float(), row[1:]))
    
    missing_list = check_missing_metab(reactions, abundances_dict, len((cell_lines)))
    
    rps_scores :Dict[Dict[str, float]] = {}
    for pos, cell_line_name in enumerate(cell_lines):
        abundances = { metab : abundances[pos] for metab, abundances in abundances_dict.items() }
        rps_scores[cell_line_name] = calculate_rps(reactions, abundances, black_list, missing_list)
    
    df = pd.DataFrame.from_dict(rps_scores)
<<<<<<< HEAD

=======
    
>>>>>>> 0b59bd25
    df.index.name = 'Reactions'
    df.to_csv(ARGS.rps_output, sep='\t', na_rep='None', index=True)

############################ main ####################################
def main(args:List[str] = None) -> None:
    """
    Initializes everything and sets the program in motion based on the fronted input arguments.

    Returns:
        None
    """
    global ARGS
    ARGS = process_args(args)

    # TODO:use utils functions vvv
    with open(ARGS.tool_dir + '/local/pickle files/black_list.pickle', 'rb') as bl:
        black_list = pk.load(bl)

    with open(ARGS.tool_dir + '/local/pickle files/synonyms.pickle', 'rb') as sd:
        syn_dict = pk.load(sd)

    dataset = utils.readCsv(utils.FilePath.fromStrPath(ARGS.input), '\t', skipHeader = False)

    if ARGS.reaction_choice == 'default':
        reactions = pk.load(open(ARGS.tool_dir + '/local/pickle files/reactions.pickle', 'rb'))
    
    elif ARGS.reaction_choice == 'custom':
        reactions = reactionUtils.parse_custom_reactions(ARGS.custom)
    
    rps_for_cell_lines(dataset, reactions, black_list, syn_dict)
    print('Execution succeded')

##############################################################################
if __name__ == "__main__":
    main()<|MERGE_RESOLUTION|>--- conflicted
+++ resolved
@@ -218,11 +218,7 @@
         rps_scores[cell_line_name] = calculate_rps(reactions, abundances, black_list, missing_list)
     
     df = pd.DataFrame.from_dict(rps_scores)
-<<<<<<< HEAD
-
-=======
-    
->>>>>>> 0b59bd25
+    
     df.index.name = 'Reactions'
     df.to_csv(ARGS.rps_output, sep='\t', na_rep='None', index=True)
 
