--- conflicted
+++ resolved
@@ -1,1080 +1,1067 @@
-from __future__ import division
-import csv
-from enum import Enum
-import re
-import sys
-import numpy as np
-import pandas as pd
-import itertools as it
-import scipy.stats as st
-import lxml.etree as ET
-import math
-import utils.general_utils as utils
-from PIL import Image
-import os
-import argparse
-import pyvips
-from typing import Tuple, Union, Optional, List, Dict
-import copy
-
-from pydeseq2.dds import DeseqDataSet
-from pydeseq2.default_inference import DefaultInference
-from pydeseq2.ds import DeseqStats
-
-ERRORS = []
-########################## argparse ##########################################
-ARGS :argparse.Namespace
-def process_args(args:List[str] = None) -> argparse.Namespace:
-    """
-    Interfaces the script of a module with its frontend, making the user's choices for various parameters available as values in code.
-
-    Args:
-        args : Always obtained (in file) from sys.argv
-
-    Returns:
-        Namespace : An object containing the parsed arguments
-    """
-    parser = argparse.ArgumentParser(
-        usage = "%(prog)s [options]",
-        description = "process some value's genes to create a comparison's map.")
-    
-    #General:
-    parser.add_argument(
-        '-td', '--tool_dir',
-        type = str,
-        required = True,
-        help = 'your tool directory')
-    
-    parser.add_argument('-on', '--control', type = str)
-    parser.add_argument('-ol', '--out_log', help = "Output log")
-
-    #Computation details:
-    parser.add_argument(
-        '-co', '--comparison',
-        type = str, 
-        default = 'manyvsmany',
-        choices = ['manyvsmany', 'onevsrest', 'onevsmany'])
-
-    parser.add_argument(
-        '-te' ,'--test',
-        type = str, 
-        default = 'ks', 
-        choices = ['ks', 'ttest_p', 'ttest_ind', 'wilcoxon', 'mw', 'DESeq'],
-        help = 'Statistical test to use (default: %(default)s)')
-    
-    parser.add_argument(
-        '-pv' ,'--pValue',
-        type = float, 
-        default = 0.1, 
-        help = 'P-Value threshold (default: %(default)s)')
-
-    parser.add_argument(
-        '-adj' ,'--adjusted',
-        type = utils.Bool("adjusted"), default = False, 
-        help = 'Apply the FDR (Benjamini-Hochberg) correction (default: %(default)s)')
-    
-    parser.add_argument(
-        '-fc', '--fChange',
-        type = float, 
-        default = 1.5, 
-        help = 'Fold-Change threshold (default: %(default)s)')
-    
-    parser.add_argument(
-        "-ne", "--net",
-        type = utils.Bool("net"), default = False,
-        help = "choose if you want net enrichment for RPS")
-
-    parser.add_argument(
-        '-op', '--option',
-        type = str, 
-        choices = ['datasets', 'dataset_class'],
-        help='dataset or dataset and class')
-    
-    #RAS:
-    parser.add_argument(
-        "-ra", "--using_RAS",
-        type = utils.Bool("using_RAS"), default = True,
-        help = "choose whether to use RAS datasets.")
-
-    parser.add_argument(
-        '-id', '--input_data',
-        type = str,
-        help = 'input dataset')
-    
-    parser.add_argument(
-        '-ic', '--input_class',
-        type = str, 
-        help = 'sample group specification')
-    
-    parser.add_argument(
-        '-ids', '--input_datas',
-        type = str,
-        nargs = '+', 
-        help = 'input datasets')
-    
-    parser.add_argument(
-        '-na', '--names',
-        type = str,
-        nargs = '+', 
-        help = 'input names')
-    
-    #RPS:
-    parser.add_argument(
-        "-rp", "--using_RPS",
-        type = utils.Bool("using_RPS"), default = False,
-        help = "choose whether to use RPS datasets.")
-    
-    parser.add_argument(
-        '-idr', '--input_data_rps',
-        type = str,
-        help = 'input dataset rps')
-    
-    parser.add_argument(
-        '-icr', '--input_class_rps', 
-        type = str,
-        help = 'sample group specification rps')
-    
-    parser.add_argument(
-        '-idsr', '--input_datas_rps', 
-        type = str,
-        nargs = '+', 
-        help = 'input datasets rps')
-    
-    parser.add_argument(
-        '-nar', '--names_rps', 
-        type = str,
-        nargs = '+', 
-        help = 'input names rps')
-    
-    #Output:
-    parser.add_argument(
-        "-gs", "--generate_svg",
-        type = utils.Bool("generate_svg"), default = True,
-        help = "choose whether to use RAS datasets.")
-    
-    parser.add_argument(
-        "-gp", "--generate_pdf",
-        type = utils.Bool("generate_pdf"), default = True,
-        help = "choose whether to use RAS datasets.")
-    
-    parser.add_argument(
-        '-cm', '--custom_map',
-        type = str,
-        help='custom map to use')
-    
-    parser.add_argument(
-        '-idop', '--output_path', 
-        type = str,
-        default='result',
-        help = 'output path for maps')
-    
-    parser.add_argument(
-        '-mc',  '--choice_map',
-        type = utils.Model, default = utils.Model.HMRcore,
-        choices = [utils.Model.HMRcore, utils.Model.ENGRO2, utils.Model.Custom])
-
-    args :argparse.Namespace = parser.parse_args(args)
-    if args.using_RAS and not args.using_RPS: args.net = False
-
-    return args
-          
-############################ dataset input ####################################
-def read_dataset(data :str, name :str) -> pd.DataFrame:
-    """
-    Tries to read the dataset from its path (data) as a tsv and turns it into a DataFrame.
-
-    Args:
-        data : filepath of a dataset (from frontend input params or literals upon calling)
-        name : name associated with the dataset (from frontend input params or literals upon calling)
-
-    Returns:
-        pd.DataFrame : dataset in a runtime operable shape
-    
-    Raises:
-        sys.exit : if there's no data (pd.errors.EmptyDataError) or if the dataset has less than 2 columns
-    """
-    try:
-        dataset = pd.read_csv(data, sep = '\t', header = 0, engine='python')
-    except pd.errors.EmptyDataError:
-        sys.exit('Execution aborted: wrong format of ' + name + '\n')
-    if len(dataset.columns) < 2:
-        sys.exit('Execution aborted: wrong format of ' + name + '\n')
-    return dataset
-
-############################ map_methods ######################################
-FoldChange = Union[float, int, str] # Union[float, Literal[0, "-INF", "INF"]]
-def fold_change(avg1 :float, avg2 :float) -> FoldChange:
-    """
-    Calculates the fold change between two gene expression values.
-
-    Args:
-        avg1 : average expression value from one dataset avg2 : average expression value from the other dataset
-
-    Returns:
-        FoldChange :
-            0 : when both input values are 0
-            "-INF" : when avg1 is 0
-            "INF" : when avg2 is 0
-            float : for any other combination of values
-    """
-    if avg1 == 0 and avg2 == 0:
-        return 0
-    
-    if avg1 == 0:
-        return '-INF' # TODO: maybe fix
-    
-    if avg2 == 0:
-        return 'INF'
-    
-    # (threshold_F_C - 1) / (abs(threshold_F_C) + 1) con threshold_F_C > 1
-    return (avg1 - avg2) / (abs(avg1) + abs(avg2))
-
-# TODO: I would really like for this one to get the Thanos treatment
-def fix_style(l :str, col :Optional[str], width :str, dash :str) -> str:
-    """
-    Produces a "fixed" style string to assign to a reaction arrow in the SVG map, assigning style properties to the corresponding values passed as input params.
-
-    Args:
-        l : current style string of an SVG element
-        col : new value for the "stroke" style property
-        width : new value for the "stroke-width" style property
-        dash : new value for the "stroke-dasharray" style property
-
-    Returns:
-        str : the fixed style string
-    """
-    tmp = l.split(';')
-    flag_col = False
-    flag_width = False
-    flag_dash = False
-    for i in range(len(tmp)):
-        if tmp[i].startswith('stroke:'):
-            tmp[i] = 'stroke:' + col
-            flag_col = True
-        if tmp[i].startswith('stroke-width:'):
-            tmp[i] = 'stroke-width:' + width
-            flag_width = True
-        if tmp[i].startswith('stroke-dasharray:'):
-            tmp[i] = 'stroke-dasharray:' + dash
-            flag_dash = True
-    if not flag_col:
-        tmp.append('stroke:' + col)
-    if not flag_width:
-        tmp.append('stroke-width:' + width)
-    if not flag_dash:
-        tmp.append('stroke-dasharray:' + dash)
-    return ';'.join(tmp)
-
-# TODO: remove, there's applyRPS whatever
-# The type of d values is collapsed, losing precision, because the dict containst lists instead of tuples, please fix!
-def fix_map(d :Dict[str, List[Union[float, FoldChange]]], core_map :ET.ElementTree, threshold_P_V :float, threshold_F_C :float, max_z_score :float) -> ET.ElementTree:
-    """
-    Edits the selected SVG map based on the p-value and fold change data (d) and some significance thresholds also passed as inputs.
-
-    Args:
-        d : dictionary mapping a p-value and a fold-change value (values) to each reaction ID as encoded in the SVG map (keys)
-        core_map : SVG map to modify
-        threshold_P_V : threshold for a p-value to be considered significant
-        threshold_F_C : threshold for a fold change value to be considered significant
-        max_z_score : highest z-score (absolute value)
-    
-    Returns:
-        ET.ElementTree : the modified core_map
-
-    Side effects:
-        core_map : mut
-    """
-    maxT = 12
-    minT = 2
-    grey = '#BEBEBE'
-    blue = '#6495ed'
-    red = '#ecac68'
-    for el in core_map.iter():
-        el_id = str(el.get('id'))
-        if el_id.startswith('R_'):
-            tmp = d.get(el_id[2:])
-            if tmp != None:
-                p_val, f_c, z_score, avg1, avg2 = tmp
-                
-                if math.isnan(p_val) or (isinstance(f_c, float) and math.isnan(f_c)): continue
-
-                if p_val <= threshold_P_V: # p-value is OK
-                    if not isinstance(f_c, str): # FC is finite
-                        if abs(f_c) < ((threshold_F_C - 1) / (abs(threshold_F_C) + 1)): # FC is not OK
-                            col = grey
-                            width = str(minT)
-                        else: # FC is OK
-                            if f_c < 0:
-                                col = blue
-                            elif f_c > 0:
-                                col = red
-                            width = str(
-                                min(
-                                    max(abs(z_score * maxT) / max_z_score, minT),
-                                    maxT))
-                    
-                    else: # FC is infinite
-                        if f_c == '-INF':
-                            col = blue
-                        elif f_c == 'INF':
-                            col = red
-                        width = str(maxT)
-                    dash = 'none'
-                else: # p-value is not OK
-                    dash = '5,5'
-                    col = grey
-                    width = str(minT)
-                el.set('style', fix_style(el.get('style', ""), col, width, dash))
-    return core_map
-
-def getElementById(reactionId :str, metabMap :ET.ElementTree) -> utils.Result[ET.Element, utils.Result.ResultErr]:
-    """
-    Finds any element in the given map with the given ID. ID uniqueness in an svg file is recommended but
-    not enforced, if more than one element with the exact ID is found only the first will be returned.
-
-    Args:
-        reactionId (str): exact ID of the requested element.
-        metabMap (ET.ElementTree): metabolic map containing the element.
-
-    Returns:
-        utils.Result[ET.Element, ResultErr]: result of the search, either the first match found or a ResultErr.
-    """
-    return utils.Result.Ok(
-        f"//*[@id=\"{reactionId}\"]").map(
-        lambda xPath : metabMap.xpath(xPath)[0]).mapErr(
-        lambda _ : utils.Result.ResultErr(f"No elements with ID \"{reactionId}\" found in map"))
-        # ^^^ we shamelessly ignore the contents of the IndexError, it offers nothing to the user.
-
-def styleMapElement(element :ET.Element, styleStr :str) -> None:
-    currentStyles :str = element.get("style", "")
-    if re.search(r";stroke:[^;]+;stroke-width:[^;]+;stroke-dasharray:[^;]+$", currentStyles):
-        currentStyles = ';'.join(currentStyles.split(';')[:-3]) # TODO: why the last 3? Are we sure?
-
-    #TODO: this is attempting to solve the styling override problem, not sure it does tho
-
-    element.set("style", currentStyles + styleStr)
-
-# TODO: maybe remove vvv
-class ReactionDirection(Enum):
-    Unknown = ""
-    Direct  = "_F"
-    Inverse = "_B"
-
-    @classmethod
-    def fromDir(cls, s :str) -> "ReactionDirection":
-        # vvv as long as there's so few variants I actually condone the if spam:
-        if s == ReactionDirection.Direct.value:  return ReactionDirection.Direct
-        if s == ReactionDirection.Inverse.value: return ReactionDirection.Inverse
-        return ReactionDirection.Unknown
-
-    @classmethod
-    def fromReactionId(cls, reactionId :str) -> "ReactionDirection":
-        return ReactionDirection.fromDir(reactionId[-2:])
-
-def getArrowBodyElementId(reactionId :str) -> str:
-    if reactionId.endswith("_RV"): reactionId = reactionId[:-3] #TODO: standardize _RV
-    elif ReactionDirection.fromReactionId(reactionId) is not ReactionDirection.Unknown: reactionId = reactionId[:-2]
-    return f"R_{reactionId}"
-
-def getArrowHeadElementId(reactionId :str) -> Tuple[str, str]:
-    """
-    We attempt extracting the direction information from the provided reaction ID, if unsuccessful we provide the IDs of both directions.
-
-    Args:
-        reactionId : the provided reaction ID.
-
-    Returns:
-        Tuple[str, str]: either a single str ID for the correct arrow head followed by an empty string or both options to try.
-    """
-    if reactionId.endswith("_RV"): reactionId = reactionId[:-3] #TODO: standardize _RV
-    elif ReactionDirection.fromReactionId(reactionId) is not ReactionDirection.Unknown:
-        return reactionId[:-3:-1] + reactionId[:-2], "" # ^^^ Invert _F to F_
-
-    return f"F_{reactionId}", f"B_{reactionId}"
-
-class ArrowColor(Enum):
-    """
-    Encodes possible arrow colors based on their meaning in the enrichment process.
-    """
-    Invalid       = "#BEBEBE" # gray, fold-change under treshold or not significant p-value
-    Transparent   = "#ffffff00" # transparent, to make some arrow segments disappear
-    UpRegulated   = "#ecac68" # orange, up-regulated reaction
-    DownRegulated = "#6495ed" # lightblue, down-regulated reaction
-
-    UpRegulatedInv = "#FF0000"
-    # ^^^ bright red, up-regulated net value for a reversible reaction with
-    # conflicting enrichment in the two directions.
-
-    DownRegulatedInv = "#0000FF"
-    # ^^^ bright blue, down-regulated net value for a reversible reaction with
-    # conflicting enrichment in the two directions.
-
-    @classmethod
-    def fromFoldChangeSign(cls, foldChange :float, *, useAltColor = False) -> "ArrowColor":
-        colors = (cls.DownRegulated, cls.DownRegulatedInv) if foldChange < 0 else (cls.UpRegulated, cls.UpRegulatedInv)
-        return colors[useAltColor]
-
-    def __str__(self) -> str: return self.value
-
-class Arrow:
-    """
-    Models the properties of a reaction arrow that change based on enrichment.
-    """
-    MIN_W = 2
-    MAX_W = 12
-
-    def __init__(self, width :int, col: ArrowColor, *, isDashed = False) -> None:
-        """
-        (Private) Initializes an instance of Arrow.
-
-        Args:
-            width : width of the arrow, ideally to be kept within Arrow.MIN_W and Arrow.MAX_W (not enforced).
-            col : color of the arrow.
-            isDashed : whether the arrow should be dashed, meaning the associated pValue resulted not significant.
-        
-        Returns:
-            None : practically, a Arrow instance.
-        """
-        self.w    = width
-        self.col  = col
-        self.dash = isDashed
-    
-    def applyTo(self, reactionId :str, metabMap :ET.ElementTree, styleStr :str) -> None:
-        if getElementById(reactionId, metabMap).map(lambda el : styleMapElement(el, styleStr)).isErr:
-            ERRORS.append(reactionId)
-
-    def styleReactionElements(self, metabMap :ET.ElementTree, reactionId :str, *, mindReactionDir = True) -> None:
-        # If We're dealing with RAS data or in general don't care about the direction of the reaction we only style the arrow body
-        if not mindReactionDir:
-            return self.applyTo(getArrowBodyElementId(reactionId), metabMap, self.toStyleStr())
-        
-        # Now we style the arrow head(s):
-        idOpt1, idOpt2 = getArrowHeadElementId(reactionId)
-        self.applyTo(idOpt1, metabMap, self.toStyleStr(downSizedForTips = True))
-        if idOpt2: self.applyTo(idOpt2, metabMap, self.toStyleStr(downSizedForTips = True))
-    
-    # TODO: this seems to be unused, remove
-    def getMapReactionId(self, reactionId :str, mindReactionDir :bool) -> str:
-        """
-        Computes the reaction ID as encoded in the map for a given reaction ID from the dataset.
-
-        Args:
-            reactionId: the reaction ID, as encoded in the dataset.
-            mindReactionDir: if True forward (F_) and backward (B_) directions will be encoded in the result.
-    
-        Returns:
-            str : the ID of an arrow's body or tips in the map.
-        """
-        # we assume the reactionIds also don't encode reaction dir if they don't mind it when styling the map.
-        if not mindReactionDir: return "R_" + reactionId
-
-        #TODO: this is clearly something we need to make consistent in RPS
-        return (reactionId[:-3:-1] + reactionId[:-2]) if reactionId[:-2] in ["_F", "_B"] else f"F_{reactionId}" # "Pyr_F" --> "F_Pyr"
-
-    def toStyleStr(self, *, downSizedForTips = False) -> str:
-        """
-        Collapses the styles of this Arrow into a str, ready to be applied as part of the "style" property on an svg element.
-
-        Returns:
-            str : the styles string.
-        """
-        width = self.w
-        if downSizedForTips: width *= 0.8
-        return f";stroke:{self.col};stroke-width:{width};stroke-dasharray:{'5,5' if self.dash else 'none'}"
-
-# vvv These constants could be inside the class itself a static properties, but python
-# was built by brainless organisms so here we are!
-INVALID_ARROW       = Arrow(Arrow.MIN_W, ArrowColor.Invalid)
-INSIGNIFICANT_ARROW = Arrow(Arrow.MIN_W, ArrowColor.Invalid, isDashed = True)
-TRANSPARENT_ARROW   = Arrow(Arrow.MIN_W, ArrowColor.Transparent) # Who cares how big it is if it's transparent
-
-# TODO: A more general version of this can be used for RAS as well, we don't need "fix map" or whatever
-def applyRpsEnrichmentToMap(rpsEnrichmentRes :Dict[str, Union[Tuple[float, FoldChange], Tuple[float, FoldChange, float, float]]], metabMap :ET.ElementTree, maxNumericZScore :float) -> None:
-    """
-    Applies RPS enrichment results to the provided metabolic map.
-
-    Args:
-        rpsEnrichmentRes : RPS enrichment results.
-        metabMap : the metabolic map to edit.
-        maxNumericZScore : biggest finite z-score value found.
-    
-    Side effects:
-        metabMap : mut
-    
-    Returns:
-        None
-    """
-    for reactionId, values in rpsEnrichmentRes.items():
-        pValue = values[0]
-        foldChange = values[1]
-        z_score = values[2]
-
-        if math.isnan(pValue) or (isinstance(foldChange, float) and math.isnan(foldChange)): continue
-
-        if isinstance(foldChange, str): foldChange = float(foldChange)
-        if pValue >= ARGS.pValue: # pValue above tresh: dashed arrow
-            INSIGNIFICANT_ARROW.styleReactionElements(metabMap, reactionId)
-            continue
-
-        if abs(foldChange) < (ARGS.fChange - 1) / (abs(ARGS.fChange) + 1):
-            INVALID_ARROW.styleReactionElements(metabMap, reactionId)
-            continue
-        
-        width = Arrow.MAX_W
-        if not math.isinf(z_score):
-            try: width = min(
-                max(abs(z_score * Arrow.MAX_W) / maxNumericZScore, Arrow.MIN_W),
-                Arrow.MAX_W)
-            
-            except ZeroDivisionError: pass
-        
-        if not reactionId.endswith("_RV"): # RV stands for reversible reactions
-            Arrow(width, ArrowColor.fromFoldChangeSign(foldChange)).styleReactionElements(metabMap, reactionId)
-            continue
-        
-        reactionId = reactionId[:-3] # Remove "_RV"
-        
-        inversionScore = (values[3] < 0) + (values[4] < 0) # Compacts the signs of averages into 1 easy to check score
-        if inversionScore == 2: foldChange *= -1
-        
-        # If the score is 1 (opposite signs) we use alternative colors vvv
-        arrow = Arrow(width, ArrowColor.fromFoldChangeSign(foldChange, useAltColor = inversionScore == 1))
-        
-        # vvv These 2 if statements can both be true and can both happen
-        if ARGS.net: # style arrow head(s):
-            arrow.styleReactionElements(metabMap, reactionId + ("_B" if inversionScore == 2 else "_F"))
-        
-        if not ARGS.using_RAS: # style arrow body
-            arrow.styleReactionElements(metabMap, reactionId, mindReactionDir = False)
-
-############################ split class ######################################
-def split_class(classes :pd.DataFrame, dataset_values :Dict[str, List[float]]) -> Dict[str, List[List[float]]]:
-    """
-    Generates a :dict that groups together data from a :DataFrame based on classes the data is related to.
-
-    Args:
-        classes : a :DataFrame of only string values, containing class information (rows) and keys to query the resolve_rules :dict
-        dataset_values : a :dict containing :float data
-
-    Returns:
-        dict : the dict with data grouped by class
-
-    Side effects:
-        classes : mut
-    """
-    class_pat :Dict[str, List[List[float]]] = {}
-    for i in range(len(classes)):
-        classe :str = classes.iloc[i, 1]
-        if pd.isnull(classe): continue
-
-        l :List[List[float]] = []
-        for j in range(i, len(classes)):
-            if classes.iloc[j, 1] == classe:
-                pat_id :str = classes.iloc[j, 0] # sample name
-                values = dataset_values.get(pat_id, None) # the column of values for that sample
-                if values != None:
-                    l.append(values)
-                classes.iloc[j, 1] = None # TODO: problems?
-        
-        if l:
-            class_pat[classe] = list(map(list, zip(*l)))
-            continue
-        
-        utils.logWarning(
-            f"Warning: no sample found in class \"{classe}\", the class has been disregarded", ARGS.out_log)
-    
-    return class_pat
-
-############################ conversion ##############################################
-#conversion from svg to png 
-def svg_to_png_with_background(svg_path :utils.FilePath, png_path :utils.FilePath, dpi :int = 72, scale :int = 1, size :Optional[float] = None) -> None:
-    """
-    Internal utility to convert an SVG to PNG (forced opaque) to aid in PDF conversion.
-
-    Args:
-        svg_path : path to SVG file
-        png_path : path for new PNG file
-        dpi : dots per inch of the generated PNG
-        scale : scaling factor for the generated PNG, computed internally when a size is provided
-        size : final effective width of the generated PNG
-
-    Returns:
-        None
-    """
-    if size:
-        image = pyvips.Image.new_from_file(svg_path.show(), dpi=dpi, scale=1)
-        scale = size / image.width
-        image = image.resize(scale)
-    else:
-        image = pyvips.Image.new_from_file(svg_path.show(), dpi=dpi, scale=scale)
-
-    white_background = pyvips.Image.black(image.width, image.height).new_from_image([255, 255, 255])
-    white_background = white_background.affine([scale, 0, 0, scale])
-
-    if white_background.bands != image.bands:
-        white_background = white_background.extract_band(0)
-
-    composite_image = white_background.composite2(image, 'over')
-    composite_image.write_to_file(png_path.show())
-
-def convert_to_pdf(file_svg :utils.FilePath, file_png :utils.FilePath, file_pdf :utils.FilePath) -> None:
-    """
-    Converts the SVG map at the provided path to PDF.
-
-    Args:
-        file_svg : path to SVG file
-        file_png : path to PNG file
-        file_pdf : path to new PDF file
-
-    Returns:
-        None
-    """
-    svg_to_png_with_background(file_svg, file_png)
-    try:
-        image = Image.open(file_png.show())
-        image = image.convert("RGB")
-        image.save(file_pdf.show(), "PDF", resolution=100.0)
-        print(f'PDF file {file_pdf.filePath} successfully generated.')
-    
-    except Exception as e:
-        raise utils.DataErr(file_pdf.show(), f'Error generating PDF file: {e}')
-
-############################ map ##############################################
-def buildOutputPath(dataset1Name :str, dataset2Name = "rest", *, details = "", ext :utils.FileFormat) -> utils.FilePath:
-    """
-    Builds a FilePath instance from the names of confronted datasets ready to point to a location in the
-    "result/" folder, used by this tool for output files in collections.
-
-    Args:
-        dataset1Name : _description_
-        dataset2Name : _description_. Defaults to "rest".
-        details : _description_
-        ext : _description_
-
-    Returns:
-        utils.FilePath : _description_
-    """
-    # This function returns a util data structure but is extremely specific to this module.
-    # RAS also uses collections as output and as such might benefit from a method like this, but I'd wait
-    # TODO: until a third tool with multiple outputs appears before porting this to utils.
-    return utils.FilePath(
-        f"{dataset1Name}_vs_{dataset2Name}" + (f" ({details})" if details else ""),
-        # ^^^ yes this string is built every time even if the form is the same for the same 2 datasets in
-        # all output files: I don't care, this was never the performance bottleneck of the tool and
-        # there is no other net gain in saving and re-using the built string.
-        ext,
-        prefix = ARGS.output_path)
-
-FIELD_NOT_AVAILABLE = '/'
-def writeToCsv(rows: List[list], fieldNames :List[str], outPath :utils.FilePath) -> None:
-    fieldsAmt = len(fieldNames)
-    with open(outPath.show(), "w", newline = "") as fd:
-        writer = csv.DictWriter(fd, fieldnames = fieldNames, delimiter = '\t')
-        writer.writeheader()
-        
-        for row in rows:
-            sizeMismatch = fieldsAmt - len(row)
-            if sizeMismatch > 0: row.extend([FIELD_NOT_AVAILABLE] * sizeMismatch)
-            writer.writerow({ field : data for field, data in zip(fieldNames, row) })
-
-OldEnrichedScores = Dict[str, List[Union[float, FoldChange]]] #TODO: try to use Tuple whenever possible
-def temp_thingsInCommon(tmp :OldEnrichedScores, core_map :ET.ElementTree, max_z_score :float, dataset1Name :str, dataset2Name = "rest", ras_enrichment = True) -> None:
-    # this function compiles the things always in common between comparison modes after enrichment.
-    # TODO: organize, name better.
-    suffix = "RAS" if ras_enrichment else "RPS"
-    writeToCsv(
-        [ [reactId] + values for reactId, values in tmp.items() ],
-        ["ids", "P_Value", "fold change", "average_1", "average_2"],
-        buildOutputPath(dataset1Name, dataset2Name, details = f"Tabular Result ({suffix})", ext = utils.FileFormat.TSV))
-    
-    if ras_enrichment:
-        fix_map(tmp, core_map, ARGS.pValue, ARGS.fChange, max_z_score)
-        return
-
-    for reactId, enrichData in tmp.items(): tmp[reactId] = tuple(enrichData)
-    applyRpsEnrichmentToMap(tmp, core_map, max_z_score)
-
-def computePValue(dataset1Data: List[float], dataset2Data: List[float]) -> Tuple[float, float]:
-    """
-    Computes the statistical significance score (P-value) of the comparison between coherent data
-    from two datasets. The data is supposed to, in both datasets:
-    - be related to the same reaction ID;
-    - be ordered by sample, such that the item at position i in both lists is related to the
-      same sample or cell line.
-
-    Args:
-        dataset1Data : data from the 1st dataset.
-        dataset2Data : data from the 2nd dataset.
-
-    Returns:
-        tuple: (P-value, Z-score)
-            - P-value from the selected test on the provided data.
-            - Z-score of the difference between means of the two datasets.
-    """
-    match ARGS.test:
-        case "ks":
-            # Perform Kolmogorov-Smirnov test
-            _, p_value = st.ks_2samp(dataset1Data, dataset2Data)
-        case "ttest_p":
-            # Datasets should have same size
-            if len(dataset1Data) != len(dataset2Data):
-                raise ValueError("Datasets must have the same size for paired t-test.")
-            # Perform t-test for paired samples
-            _, p_value = st.ttest_rel(dataset1Data, dataset2Data)
-        case "ttest_ind":
-            # Perform t-test for independent samples
-            _, p_value = st.ttest_ind(dataset1Data, dataset2Data)
-        case "wilcoxon":
-            # Datasets should have same size
-            if len(dataset1Data) != len(dataset2Data):
-                raise ValueError("Datasets must have the same size for Wilcoxon signed-rank test.")
-            # Perform Wilcoxon signed-rank test
-            _, p_value = st.wilcoxon(dataset1Data, dataset2Data)
-        case "mw":
-            # Perform Mann-Whitney U test
-            _, p_value = st.mannwhitneyu(dataset1Data, dataset2Data)
-        case _:
-            p_value = np.nan # Default value if no valid test is selected
-    
-    # Calculate means and standard deviations
-    mean1 = np.mean(dataset1Data)
-    mean2 = np.mean(dataset2Data)
-    std1 = np.std(dataset1Data, ddof=1)
-    std2 = np.std(dataset2Data, ddof=1)
-    
-    n1 = len(dataset1Data)
-    n2 = len(dataset2Data)
-    
-    # Calculate Z-score
-    z_score = (mean1 - mean2) / np.sqrt((std1**2 / n1) + (std2**2 / n2))
-    
-    return p_value, z_score
-
-<<<<<<< HEAD
-def DESeqPValue(comparisonResult :Dict[str, List[Union[float, FoldChange]]], dataset1Data :List[List[float]], dataset2Data :List[List[float]], ids :List[str]) -> None:
-    """
-    Computes the p-value for each reaction in the comparisonResult dictionary using DESeq2.
-
-    Args:
-        comparisonResult : dictionary mapping a p-value and a fold-change value (values) to each reaction ID as encoded in the SVG map (keys)
-        dataset1Data : data from the 1st dataset.
-        dataset2Data : data from the 2nd dataset.
-        ids : list of reaction IDs.
-
-    Returns:
-        None : mutates the comparisonResult dictionary in place with the p-values.
-    """
-
-    # pyDESeq2 is based on pandas, so we need to convert the data into a DataFrame and clean it from NaN values
-    dataframe1 = pd.DataFrame(dataset1Data, index=ids)
-    dataframe2 = pd.DataFrame(dataset2Data, index=ids)
-
-    dataframe1_clean = dataframe1.dropna(axis=0, how="any").T.astype(int)
-    dataframe2_clean = dataframe2.dropna(axis=0, how="any").T.astype(int)
-
-    # pyDESeq2 works on a DataFrame with values and another with infos about samples and conditions
-    dataframe = pd.concat([dataframe1_clean, dataframe2_clean], axis=0)
-    metadata = pd.DataFrame(np.concatenate([np.full(dataframe1_clean.shape[0], "dataset1"), np.full(dataframe2_clean.shape[0], "dataset2")]), columns=["dataset"])
-    metadata.index = dataframe.index
-
-    # Prepare and run pyDESeq2
-    inference = DefaultInference()
-    dds = DeseqDataSet(counts=dataframe, metadata=metadata, design="~dataset", inference=inference, quiet=True, low_memory=True)
-    dds.deseq2()
-    ds = DeseqStats(dds, contrast=["dataset", "dataset1", "dataset2"], inference=inference, quiet=True)
-    ds.summary()
-
-    # Retrieve the p-values from the DESeq2 results
-    for reactId in ds.results_df.index:
-        comparisonResult[reactId][0] = ds.results_df["pvalue"][reactId]
-
-def compareDatasetPair(dataset1Data :List[List[float]], dataset2Data :List[List[float]], ids :List[str]) -> Tuple[Dict[str, List[Union[float, FoldChange]]], float, Dict[str, Tuple[np.ndarray, np.ndarray]]]:
-  
-=======
-# TODO: the net RPS computation should be done in the RPS module
-def compareDatasetPair(dataset1Data :List[List[float]], dataset2Data :List[List[float]], ids :List[str]) -> Tuple[Dict[str, List[Union[float, FoldChange]]], float, Dict[str, Tuple[np.ndarray, np.ndarray]]]:
->>>>>>> 4bf5a13b
-    #TODO: the following code still suffers from "dumbvarnames-osis"
-    netRPS :Dict[str, Tuple[np.ndarray, np.ndarray]] = {}
-    comparisonResult :Dict[str, List[Union[float, FoldChange]]] = {}
-    count   = 0
-    max_z_score = 0
-
-    for l1, l2 in zip(dataset1Data, dataset2Data):
-        reactId = ids[count]
-        count += 1
-        if not reactId: continue # we skip ids that have already been processed
-
-        try: #TODO: identify the source of these errors and minimize code in the try block
-            reactDir = ReactionDirection.fromReactionId(reactId)
-            # Net score is computed only for reversible reactions when user wants it on arrow tips or when RAS datasets aren't used
-            if (ARGS.net or not ARGS.using_RAS) and reactDir is not ReactionDirection.Unknown:
-                try: position = ids.index(reactId[:-1] + ('B' if reactDir is ReactionDirection.Direct else 'F'))
-                except ValueError: continue # we look for the complementary id, if not found we skip
-
-                nets1 = np.subtract(l1, dataset1Data[position])
-                nets2 = np.subtract(l2, dataset2Data[position])
-                netRPS[reactId] = (nets1, nets2)
-
-                # Compute p-value and z-score for the RPS scores, if the pyDESeq option is set, p-values will be computed after and this function will return p_value = 0
-                p_value, z_score = computePValue(nets1, nets2)
-                avg1 = sum(nets1)   / len(nets1)
-                avg2 = sum(nets2)   / len(nets2)
-                net = fold_change(avg1, avg2)
-                
-                if math.isnan(net): continue
-                comparisonResult[reactId[:-1] + "RV"] = [p_value, net, z_score, avg1, avg2]
-                
-                # vvv complementary directional ids are set to None once processed if net is to be applied to tips
-                if ARGS.net: # If only using RPS, we cannot delete the inverse, as it's needed to color the arrows
-                    ids[position] = None
-                    continue
-
-            # fallthrough is intended, regular scores need to be computed when tips aren't net but RAS datasets aren't used
-            # Compute p-value and z-score for the RAS scores, if the pyDESeq option is set, p-values will be computed after and this function will return p_value = 0
-            p_value, z_score = computePValue(l1, l2)
-            avg = fold_change(sum(l1) / len(l1), sum(l2) / len(l2))
-            # vvv TODO: Check numpy version compatibility
-            if np.isfinite(z_score) and max_z_score < abs(z_score): max_z_score = abs(z_score)
-            comparisonResult[reactId] = [float(p_value), avg, z_score, sum(l1) / len(l1), sum(l2) / len(l2)]
-        
-        except (TypeError, ZeroDivisionError): continue
-    
-    if ARGS.test == "DESeq":
-        # Compute p-values using DESeq2
-        DESeqPValue(comparisonResult, dataset1Data, dataset2Data, ids)
-
-    # Apply multiple testing correction if set by the user
-    if ARGS.adjusted:
-<<<<<<< HEAD
-        # Retrieve the p-values from the comparisonResult dictionary, they have to be different from NaN
-        validPValues = [(reactId, result[0]) for reactId, result in comparisonResult.items() if not np.isnan(result[0])]
-        # Unpack the valid p-values
-        reactIds, pValues = zip(*validPValues)
-        # Adjust the p-values using the Benjamini-Hochberg method
-        adjustedPValues = st.false_discovery_control(pValues)
-        # Update the comparisonResult dictionary with the adjusted p-values
-        for reactId , adjustedPValue in zip(reactIds, adjustedPValues):
-            comparisonResult[reactId][0] = adjustedPValue
-=======
-        
-        # Retrieve the p-values from the comparisonResult dictionary
-        reactIds = list(comparisonResult.keys())
-        pValues = [comparisonResult[reactId][0] for reactId in reactIds]
-        
-        # Apply the Benjamini-Hochberg correction and update
-        adjustedPValues = st.false_discovery_control(pValues)[1]
-        for i, reactId in enumerate(reactIds):
-            comparisonResult[reactId][0] = adjustedPValues[i]
->>>>>>> 4bf5a13b
-
-    return comparisonResult, max_z_score, netRPS
-
-def computeEnrichment(class_pat: Dict[str, List[List[float]]], ids: List[str], *, fromRAS=True) -> Tuple[List[Tuple[str, str, dict, float]], dict]:
-    """
-    Compares clustered data based on a given comparison mode and applies enrichment-based styling on the
-    provided metabolic map.
-
-    Args:
-        class_pat : the clustered data.
-        ids : ids for data association.
-        fromRAS : whether the data to enrich consists of RAS scores.
-
-    Returns:
-        tuple: A tuple containing:
-        - List[Tuple[str, str, dict, float]]: List of tuples with pairs of dataset names, comparison dictionary and max z-score.
-        - dict : net RPS values for each dataset's reactions
-    
-    Raises:
-        sys.exit : if there are less than 2 classes for comparison
-    """
-    class_pat = {k.strip(): v for k, v in class_pat.items()}
-    if (not class_pat) or (len(class_pat.keys()) < 2):
-        sys.exit('Execution aborted: classes provided for comparisons are less than two\n')
-    
-    # { datasetName : { reactId : netRPS, ... }, ... }
-    netRPSResults :Dict[str, Dict[str, np.ndarray]] = {}
-    enrichment_results = []
-
-    if ARGS.comparison == "manyvsmany":
-        for i, j in it.combinations(class_pat.keys(), 2):
-            comparisonDict, max_z_score, netRPS = compareDatasetPair(class_pat.get(i), class_pat.get(j), ids)
-            enrichment_results.append((i, j, comparisonDict, max_z_score))
-            netRPSResults[i] = { reactId : net[0] for reactId, net in netRPS.items() }
-            netRPSResults[j] = { reactId : net[1] for reactId, net in netRPS.items() }
-    
-    elif ARGS.comparison == "onevsrest":
-        for single_cluster in class_pat.keys():
-            rest = [item for k, v in class_pat.items() if k != single_cluster for item in v]
-            comparisonDict, max_z_score, netRPS = compareDatasetPair(class_pat.get(single_cluster), rest, ids)
-            enrichment_results.append((single_cluster, "rest", comparisonDict, max_z_score))
-            netRPSResults[single_cluster] = { reactId : net[0] for reactId, net in netRPS.items() }
-            netRPSResults["rest"]         = { reactId : net[1] for reactId, net in netRPS.items() }
-    
-    elif ARGS.comparison == "onevsmany":
-        controlItems = class_pat.get(ARGS.control)
-        for otherDataset in class_pat.keys():
-            if otherDataset == ARGS.control:
-                continue
-            
-            comparisonDict, max_z_score, netRPS = compareDatasetPair(controlItems, class_pat.get(otherDataset), ids)
-            enrichment_results.append((ARGS.control, otherDataset, comparisonDict, max_z_score))
-            netRPSResults[ARGS.control] = { reactId : net[0] for reactId, net in netRPS.items() }
-            netRPSResults[otherDataset] = { reactId : net[1] for reactId, net in netRPS.items() }
-    
-    return enrichment_results, netRPSResults
-
-def createOutputMaps(dataset1Name: str, dataset2Name: str, core_map: ET.ElementTree) -> None:
-    svgFilePath = buildOutputPath(dataset1Name, dataset2Name, details="SVG Map", ext=utils.FileFormat.SVG)
-    utils.writeSvg(svgFilePath, core_map)
-
-    if ARGS.generate_pdf:
-        pngPath = buildOutputPath(dataset1Name, dataset2Name, details="PNG Map", ext=utils.FileFormat.PNG)
-        pdfPath = buildOutputPath(dataset1Name, dataset2Name, details="PDF Map", ext=utils.FileFormat.PDF)
-        svg_to_png_with_background(svgFilePath, pngPath)
-        try:
-            image = Image.open(pngPath.show())
-            image = image.convert("RGB")
-            image.save(pdfPath.show(), "PDF", resolution=100.0)
-            print(f'PDF file {pdfPath.filePath} successfully generated.')
-        
-        except Exception as e:
-            raise utils.DataErr(pdfPath.show(), f'Error generating PDF file: {e}')
-
-    if not ARGS.generate_svg: # This argument is useless, who cares if the user wants the svg or not
-        os.remove(svgFilePath.show())
-
-ClassPat = Dict[str, List[List[float]]]
-def getClassesAndIdsFromDatasets(datasetsPaths :List[str], datasetPath :str, classPath :str, names :List[str]) -> Tuple[List[str], ClassPat, Dict[str, List[str]]]:
-    # TODO: I suggest creating dicts with ids as keys instead of keeping class_pat and ids separate,
-    # for the sake of everyone's sanity.
-    columnNames :Dict[str, List[str]] = {} # { datasetName : [ columnName, ... ], ... }
-    class_pat :ClassPat = {}
-    if ARGS.option == 'datasets':
-        num = 1
-        for path, name in zip(datasetsPaths, names):
-            name = str(name)
-            if name == 'Dataset':
-                name += '_' + str(num)
-            
-            values, ids = getDatasetValues(path, name)
-            if values != None:
-                class_pat[name]   = list(map(list, zip(*values.values()))) # TODO: ???
-                columnNames[name] = list(values.keys())
-            
-            num += 1
-    
-    elif ARGS.option == "dataset_class":
-        classes = read_dataset(classPath, "class")
-        classes = classes.astype(str)
-
-        values, ids = getDatasetValues(datasetPath, "Dataset Class (not actual name)")
-        if values != None:
-            # TODO: add the columnNames thing, I didn't because I don't understand the whole "dataset classes" thing
-            class_pat = split_class(classes, values)
-    
-    return ids, class_pat, columnNames
-    #^^^ TODO: this could be a match statement over an enum, make it happen future marea dev with python 3.12! (it's why I kept the ifs)
-
-#TODO: create these damn args as FilePath objects
-def getDatasetValues(datasetPath :str, datasetName :str) -> Tuple[ClassPat, List[str]]:
-    """
-    Opens the dataset at the given path and extracts the values (expected nullable numerics) and the IDs.
-
-    Args:
-        datasetPath : path to the dataset
-        datasetName (str): dataset name, used in error reporting
-
-    Returns:
-        Tuple[ClassPat, List[str]]: values and IDs extracted from the dataset
-    """
-    dataset = read_dataset(datasetPath, datasetName)
-    IDs = pd.Series.tolist(dataset.iloc[:, 0].astype(str))
-
-    dataset = dataset.drop(dataset.columns[0], axis = "columns").to_dict("list")
-    return { id : list(map(utils.Float("Dataset values, not an argument"), values)) for id, values in dataset.items() }, IDs
-
-############################ MAIN #############################################
-def main(args:List[str] = None) -> None:
-    """
-    Initializes everything and sets the program in motion based on the fronted input arguments.
-
-    Returns:
-        None
-    
-    Raises:
-        sys.exit : if a user-provided custom map is in the wrong format (ET.XMLSyntaxError, ET.XMLSchemaParseError)
-    """
-    global ARGS
-    ARGS = process_args(args)
-
-    # Create output folder
-    if not os.path.isdir(ARGS.output_path):
-        os.makedirs(ARGS.output_path, exist_ok=True)
-    
-    core_map: ET.ElementTree = ARGS.choice_map.getMap(
-        ARGS.tool_dir,
-        utils.FilePath.fromStrPath(ARGS.custom_map) if ARGS.custom_map else None)
-    
-    # TODO: in the future keep the indices WITH the data and fix the code below.
-
-    # Prepare enrichment results containers
-    ras_results = []
-    rps_results = []
-
-    # Compute RAS enrichment if requested
-    if ARGS.using_RAS: #       vvv columnNames only matter with RPS data
-        ids_ras, class_pat_ras, _ = getClassesAndIdsFromDatasets(
-            ARGS.input_datas, ARGS.input_data, ARGS.input_class, ARGS.names)
-        ras_results, _ = computeEnrichment(class_pat_ras, ids_ras, fromRAS=True)
-        #           ^^^ netRPS only matter with RPS data
-
-    # Compute RPS enrichment if requested
-    if ARGS.using_RPS:
-        ids_rps, class_pat_rps, columnNames = getClassesAndIdsFromDatasets(
-            ARGS.input_datas_rps, ARGS.input_data_rps, ARGS.input_class_rps, ARGS.names_rps)
-        
-        rps_results, netRPS = computeEnrichment(class_pat_rps, ids_rps, fromRAS=False)
-
-    # Organize by comparison pairs
-    comparisons: Dict[Tuple[str, str], Dict[str, Tuple]] = {}
-    for i, j, comparison_data, max_z_score in ras_results:
-        comparisons[(i, j)] = {'ras': (comparison_data, max_z_score), 'rps': None}
-    
-    for i, j, comparison_data, max_z_score,  in rps_results:
-        comparisons.setdefault((i, j), {}).update({'rps': (comparison_data, max_z_score)})
-
-    # For each comparison, create a styled map with RAS bodies and RPS heads
-    for (i, j), res in comparisons.items():
-        map_copy = copy.deepcopy(core_map)
-
-        # Apply RAS styling to arrow bodies
-        if res.get('ras'):
-            tmp_ras, max_z_ras = res['ras']
-            temp_thingsInCommon(tmp_ras, map_copy, max_z_ras, i, j, ras_enrichment=True)
-
-        # Apply RPS styling to arrow heads
-        if res.get('rps'):
-            tmp_rps, max_z_rps = res['rps']
-            # applyRpsEnrichmentToMap styles only heads unless only RPS are used
-            temp_thingsInCommon(tmp_rps, map_copy, max_z_rps, i, j, ras_enrichment=False)
-
-        # Output both SVG and PDF/PNG as configured
-        createOutputMaps(i, j, map_copy)
-    
-    # Add net RPS output file
-    if ARGS.net or not ARGS.using_RAS:
-        for datasetName, rows in netRPS.items():
-            writeToCsv(
-                [[reactId, *netValues] for reactId, netValues in rows.items()],
-                # vvv In weird comparison modes the dataset names are not recorded properly..
-                columnNames.get(datasetName, ["Reactions"]),
-                utils.FilePath(
-                    "Net_RPS_" + datasetName,
-                    ext = utils.FileFormat.CSV,
-                    prefix = ARGS.output_path))
-
-    print('Execution succeeded')
-###############################################################################
-if __name__ == "__main__":
+from __future__ import division
+import csv
+from enum import Enum
+import re
+import sys
+import numpy as np
+import pandas as pd
+import itertools as it
+import scipy.stats as st
+import lxml.etree as ET
+import math
+import utils.general_utils as utils
+from PIL import Image
+import os
+import argparse
+import pyvips
+from typing import Tuple, Union, Optional, List, Dict
+import copy
+
+from pydeseq2.dds import DeseqDataSet
+from pydeseq2.default_inference import DefaultInference
+from pydeseq2.ds import DeseqStats
+
+ERRORS = []
+########################## argparse ##########################################
+ARGS :argparse.Namespace
+def process_args(args:List[str] = None) -> argparse.Namespace:
+    """
+    Interfaces the script of a module with its frontend, making the user's choices for various parameters available as values in code.
+
+    Args:
+        args : Always obtained (in file) from sys.argv
+
+    Returns:
+        Namespace : An object containing the parsed arguments
+    """
+    parser = argparse.ArgumentParser(
+        usage = "%(prog)s [options]",
+        description = "process some value's genes to create a comparison's map.")
+    
+    #General:
+    parser.add_argument(
+        '-td', '--tool_dir',
+        type = str,
+        required = True,
+        help = 'your tool directory')
+    
+    parser.add_argument('-on', '--control', type = str)
+    parser.add_argument('-ol', '--out_log', help = "Output log")
+
+    #Computation details:
+    parser.add_argument(
+        '-co', '--comparison',
+        type = str, 
+        default = 'manyvsmany',
+        choices = ['manyvsmany', 'onevsrest', 'onevsmany'])
+
+    parser.add_argument(
+        '-te' ,'--test',
+        type = str, 
+        default = 'ks', 
+        choices = ['ks', 'ttest_p', 'ttest_ind', 'wilcoxon', 'mw', 'DESeq'],
+        help = 'Statistical test to use (default: %(default)s)')
+    
+    parser.add_argument(
+        '-pv' ,'--pValue',
+        type = float, 
+        default = 0.1, 
+        help = 'P-Value threshold (default: %(default)s)')
+
+    parser.add_argument(
+        '-adj' ,'--adjusted',
+        type = utils.Bool("adjusted"), default = False, 
+        help = 'Apply the FDR (Benjamini-Hochberg) correction (default: %(default)s)')
+    
+    parser.add_argument(
+        '-fc', '--fChange',
+        type = float, 
+        default = 1.5, 
+        help = 'Fold-Change threshold (default: %(default)s)')
+    
+    parser.add_argument(
+        "-ne", "--net",
+        type = utils.Bool("net"), default = False,
+        help = "choose if you want net enrichment for RPS")
+
+    parser.add_argument(
+        '-op', '--option',
+        type = str, 
+        choices = ['datasets', 'dataset_class'],
+        help='dataset or dataset and class')
+    
+    #RAS:
+    parser.add_argument(
+        "-ra", "--using_RAS",
+        type = utils.Bool("using_RAS"), default = True,
+        help = "choose whether to use RAS datasets.")
+
+    parser.add_argument(
+        '-id', '--input_data',
+        type = str,
+        help = 'input dataset')
+    
+    parser.add_argument(
+        '-ic', '--input_class',
+        type = str, 
+        help = 'sample group specification')
+    
+    parser.add_argument(
+        '-ids', '--input_datas',
+        type = str,
+        nargs = '+', 
+        help = 'input datasets')
+    
+    parser.add_argument(
+        '-na', '--names',
+        type = str,
+        nargs = '+', 
+        help = 'input names')
+    
+    #RPS:
+    parser.add_argument(
+        "-rp", "--using_RPS",
+        type = utils.Bool("using_RPS"), default = False,
+        help = "choose whether to use RPS datasets.")
+    
+    parser.add_argument(
+        '-idr', '--input_data_rps',
+        type = str,
+        help = 'input dataset rps')
+    
+    parser.add_argument(
+        '-icr', '--input_class_rps', 
+        type = str,
+        help = 'sample group specification rps')
+    
+    parser.add_argument(
+        '-idsr', '--input_datas_rps', 
+        type = str,
+        nargs = '+', 
+        help = 'input datasets rps')
+    
+    parser.add_argument(
+        '-nar', '--names_rps', 
+        type = str,
+        nargs = '+', 
+        help = 'input names rps')
+    
+    #Output:
+    parser.add_argument(
+        "-gs", "--generate_svg",
+        type = utils.Bool("generate_svg"), default = True,
+        help = "choose whether to use RAS datasets.")
+    
+    parser.add_argument(
+        "-gp", "--generate_pdf",
+        type = utils.Bool("generate_pdf"), default = True,
+        help = "choose whether to use RAS datasets.")
+    
+    parser.add_argument(
+        '-cm', '--custom_map',
+        type = str,
+        help='custom map to use')
+    
+    parser.add_argument(
+        '-idop', '--output_path', 
+        type = str,
+        default='result',
+        help = 'output path for maps')
+    
+    parser.add_argument(
+        '-mc',  '--choice_map',
+        type = utils.Model, default = utils.Model.HMRcore,
+        choices = [utils.Model.HMRcore, utils.Model.ENGRO2, utils.Model.Custom])
+
+    args :argparse.Namespace = parser.parse_args(args)
+    if args.using_RAS and not args.using_RPS: args.net = False
+
+    return args
+          
+############################ dataset input ####################################
+def read_dataset(data :str, name :str) -> pd.DataFrame:
+    """
+    Tries to read the dataset from its path (data) as a tsv and turns it into a DataFrame.
+
+    Args:
+        data : filepath of a dataset (from frontend input params or literals upon calling)
+        name : name associated with the dataset (from frontend input params or literals upon calling)
+
+    Returns:
+        pd.DataFrame : dataset in a runtime operable shape
+    
+    Raises:
+        sys.exit : if there's no data (pd.errors.EmptyDataError) or if the dataset has less than 2 columns
+    """
+    try:
+        dataset = pd.read_csv(data, sep = '\t', header = 0, engine='python')
+    except pd.errors.EmptyDataError:
+        sys.exit('Execution aborted: wrong format of ' + name + '\n')
+    if len(dataset.columns) < 2:
+        sys.exit('Execution aborted: wrong format of ' + name + '\n')
+    return dataset
+
+############################ map_methods ######################################
+FoldChange = Union[float, int, str] # Union[float, Literal[0, "-INF", "INF"]]
+def fold_change(avg1 :float, avg2 :float) -> FoldChange:
+    """
+    Calculates the fold change between two gene expression values.
+
+    Args:
+        avg1 : average expression value from one dataset avg2 : average expression value from the other dataset
+
+    Returns:
+        FoldChange :
+            0 : when both input values are 0
+            "-INF" : when avg1 is 0
+            "INF" : when avg2 is 0
+            float : for any other combination of values
+    """
+    if avg1 == 0 and avg2 == 0:
+        return 0
+    
+    if avg1 == 0:
+        return '-INF' # TODO: maybe fix
+    
+    if avg2 == 0:
+        return 'INF'
+    
+    # (threshold_F_C - 1) / (abs(threshold_F_C) + 1) con threshold_F_C > 1
+    return (avg1 - avg2) / (abs(avg1) + abs(avg2))
+
+# TODO: I would really like for this one to get the Thanos treatment
+def fix_style(l :str, col :Optional[str], width :str, dash :str) -> str:
+    """
+    Produces a "fixed" style string to assign to a reaction arrow in the SVG map, assigning style properties to the corresponding values passed as input params.
+
+    Args:
+        l : current style string of an SVG element
+        col : new value for the "stroke" style property
+        width : new value for the "stroke-width" style property
+        dash : new value for the "stroke-dasharray" style property
+
+    Returns:
+        str : the fixed style string
+    """
+    tmp = l.split(';')
+    flag_col = False
+    flag_width = False
+    flag_dash = False
+    for i in range(len(tmp)):
+        if tmp[i].startswith('stroke:'):
+            tmp[i] = 'stroke:' + col
+            flag_col = True
+        if tmp[i].startswith('stroke-width:'):
+            tmp[i] = 'stroke-width:' + width
+            flag_width = True
+        if tmp[i].startswith('stroke-dasharray:'):
+            tmp[i] = 'stroke-dasharray:' + dash
+            flag_dash = True
+    if not flag_col:
+        tmp.append('stroke:' + col)
+    if not flag_width:
+        tmp.append('stroke-width:' + width)
+    if not flag_dash:
+        tmp.append('stroke-dasharray:' + dash)
+    return ';'.join(tmp)
+
+# TODO: remove, there's applyRPS whatever
+# The type of d values is collapsed, losing precision, because the dict containst lists instead of tuples, please fix!
+def fix_map(d :Dict[str, List[Union[float, FoldChange]]], core_map :ET.ElementTree, threshold_P_V :float, threshold_F_C :float, max_z_score :float) -> ET.ElementTree:
+    """
+    Edits the selected SVG map based on the p-value and fold change data (d) and some significance thresholds also passed as inputs.
+
+    Args:
+        d : dictionary mapping a p-value and a fold-change value (values) to each reaction ID as encoded in the SVG map (keys)
+        core_map : SVG map to modify
+        threshold_P_V : threshold for a p-value to be considered significant
+        threshold_F_C : threshold for a fold change value to be considered significant
+        max_z_score : highest z-score (absolute value)
+    
+    Returns:
+        ET.ElementTree : the modified core_map
+
+    Side effects:
+        core_map : mut
+    """
+    maxT = 12
+    minT = 2
+    grey = '#BEBEBE'
+    blue = '#6495ed'
+    red = '#ecac68'
+    for el in core_map.iter():
+        el_id = str(el.get('id'))
+        if el_id.startswith('R_'):
+            tmp = d.get(el_id[2:])
+            if tmp != None:
+                p_val, f_c, z_score, avg1, avg2 = tmp
+                
+                if math.isnan(p_val) or (isinstance(f_c, float) and math.isnan(f_c)): continue
+
+                if p_val <= threshold_P_V: # p-value is OK
+                    if not isinstance(f_c, str): # FC is finite
+                        if abs(f_c) < ((threshold_F_C - 1) / (abs(threshold_F_C) + 1)): # FC is not OK
+                            col = grey
+                            width = str(minT)
+                        else: # FC is OK
+                            if f_c < 0:
+                                col = blue
+                            elif f_c > 0:
+                                col = red
+                            width = str(
+                                min(
+                                    max(abs(z_score * maxT) / max_z_score, minT),
+                                    maxT))
+                    
+                    else: # FC is infinite
+                        if f_c == '-INF':
+                            col = blue
+                        elif f_c == 'INF':
+                            col = red
+                        width = str(maxT)
+                    dash = 'none'
+                else: # p-value is not OK
+                    dash = '5,5'
+                    col = grey
+                    width = str(minT)
+                el.set('style', fix_style(el.get('style', ""), col, width, dash))
+    return core_map
+
+def getElementById(reactionId :str, metabMap :ET.ElementTree) -> utils.Result[ET.Element, utils.Result.ResultErr]:
+    """
+    Finds any element in the given map with the given ID. ID uniqueness in an svg file is recommended but
+    not enforced, if more than one element with the exact ID is found only the first will be returned.
+
+    Args:
+        reactionId (str): exact ID of the requested element.
+        metabMap (ET.ElementTree): metabolic map containing the element.
+
+    Returns:
+        utils.Result[ET.Element, ResultErr]: result of the search, either the first match found or a ResultErr.
+    """
+    return utils.Result.Ok(
+        f"//*[@id=\"{reactionId}\"]").map(
+        lambda xPath : metabMap.xpath(xPath)[0]).mapErr(
+        lambda _ : utils.Result.ResultErr(f"No elements with ID \"{reactionId}\" found in map"))
+        # ^^^ we shamelessly ignore the contents of the IndexError, it offers nothing to the user.
+
+def styleMapElement(element :ET.Element, styleStr :str) -> None:
+    currentStyles :str = element.get("style", "")
+    if re.search(r";stroke:[^;]+;stroke-width:[^;]+;stroke-dasharray:[^;]+$", currentStyles):
+        currentStyles = ';'.join(currentStyles.split(';')[:-3]) # TODO: why the last 3? Are we sure?
+
+    #TODO: this is attempting to solve the styling override problem, not sure it does tho
+
+    element.set("style", currentStyles + styleStr)
+
+# TODO: maybe remove vvv
+class ReactionDirection(Enum):
+    Unknown = ""
+    Direct  = "_F"
+    Inverse = "_B"
+
+    @classmethod
+    def fromDir(cls, s :str) -> "ReactionDirection":
+        # vvv as long as there's so few variants I actually condone the if spam:
+        if s == ReactionDirection.Direct.value:  return ReactionDirection.Direct
+        if s == ReactionDirection.Inverse.value: return ReactionDirection.Inverse
+        return ReactionDirection.Unknown
+
+    @classmethod
+    def fromReactionId(cls, reactionId :str) -> "ReactionDirection":
+        return ReactionDirection.fromDir(reactionId[-2:])
+
+def getArrowBodyElementId(reactionId :str) -> str:
+    if reactionId.endswith("_RV"): reactionId = reactionId[:-3] #TODO: standardize _RV
+    elif ReactionDirection.fromReactionId(reactionId) is not ReactionDirection.Unknown: reactionId = reactionId[:-2]
+    return f"R_{reactionId}"
+
+def getArrowHeadElementId(reactionId :str) -> Tuple[str, str]:
+    """
+    We attempt extracting the direction information from the provided reaction ID, if unsuccessful we provide the IDs of both directions.
+
+    Args:
+        reactionId : the provided reaction ID.
+
+    Returns:
+        Tuple[str, str]: either a single str ID for the correct arrow head followed by an empty string or both options to try.
+    """
+    if reactionId.endswith("_RV"): reactionId = reactionId[:-3] #TODO: standardize _RV
+    elif ReactionDirection.fromReactionId(reactionId) is not ReactionDirection.Unknown:
+        return reactionId[:-3:-1] + reactionId[:-2], "" # ^^^ Invert _F to F_
+
+    return f"F_{reactionId}", f"B_{reactionId}"
+
+class ArrowColor(Enum):
+    """
+    Encodes possible arrow colors based on their meaning in the enrichment process.
+    """
+    Invalid       = "#BEBEBE" # gray, fold-change under treshold or not significant p-value
+    Transparent   = "#ffffff00" # transparent, to make some arrow segments disappear
+    UpRegulated   = "#ecac68" # orange, up-regulated reaction
+    DownRegulated = "#6495ed" # lightblue, down-regulated reaction
+
+    UpRegulatedInv = "#FF0000"
+    # ^^^ bright red, up-regulated net value for a reversible reaction with
+    # conflicting enrichment in the two directions.
+
+    DownRegulatedInv = "#0000FF"
+    # ^^^ bright blue, down-regulated net value for a reversible reaction with
+    # conflicting enrichment in the two directions.
+
+    @classmethod
+    def fromFoldChangeSign(cls, foldChange :float, *, useAltColor = False) -> "ArrowColor":
+        colors = (cls.DownRegulated, cls.DownRegulatedInv) if foldChange < 0 else (cls.UpRegulated, cls.UpRegulatedInv)
+        return colors[useAltColor]
+
+    def __str__(self) -> str: return self.value
+
+class Arrow:
+    """
+    Models the properties of a reaction arrow that change based on enrichment.
+    """
+    MIN_W = 2
+    MAX_W = 12
+
+    def __init__(self, width :int, col: ArrowColor, *, isDashed = False) -> None:
+        """
+        (Private) Initializes an instance of Arrow.
+
+        Args:
+            width : width of the arrow, ideally to be kept within Arrow.MIN_W and Arrow.MAX_W (not enforced).
+            col : color of the arrow.
+            isDashed : whether the arrow should be dashed, meaning the associated pValue resulted not significant.
+        
+        Returns:
+            None : practically, a Arrow instance.
+        """
+        self.w    = width
+        self.col  = col
+        self.dash = isDashed
+    
+    def applyTo(self, reactionId :str, metabMap :ET.ElementTree, styleStr :str) -> None:
+        if getElementById(reactionId, metabMap).map(lambda el : styleMapElement(el, styleStr)).isErr:
+            ERRORS.append(reactionId)
+
+    def styleReactionElements(self, metabMap :ET.ElementTree, reactionId :str, *, mindReactionDir = True) -> None:
+        # If We're dealing with RAS data or in general don't care about the direction of the reaction we only style the arrow body
+        if not mindReactionDir:
+            return self.applyTo(getArrowBodyElementId(reactionId), metabMap, self.toStyleStr())
+        
+        # Now we style the arrow head(s):
+        idOpt1, idOpt2 = getArrowHeadElementId(reactionId)
+        self.applyTo(idOpt1, metabMap, self.toStyleStr(downSizedForTips = True))
+        if idOpt2: self.applyTo(idOpt2, metabMap, self.toStyleStr(downSizedForTips = True))
+    
+    # TODO: this seems to be unused, remove
+    def getMapReactionId(self, reactionId :str, mindReactionDir :bool) -> str:
+        """
+        Computes the reaction ID as encoded in the map for a given reaction ID from the dataset.
+
+        Args:
+            reactionId: the reaction ID, as encoded in the dataset.
+            mindReactionDir: if True forward (F_) and backward (B_) directions will be encoded in the result.
+    
+        Returns:
+            str : the ID of an arrow's body or tips in the map.
+        """
+        # we assume the reactionIds also don't encode reaction dir if they don't mind it when styling the map.
+        if not mindReactionDir: return "R_" + reactionId
+
+        #TODO: this is clearly something we need to make consistent in RPS
+        return (reactionId[:-3:-1] + reactionId[:-2]) if reactionId[:-2] in ["_F", "_B"] else f"F_{reactionId}" # "Pyr_F" --> "F_Pyr"
+
+    def toStyleStr(self, *, downSizedForTips = False) -> str:
+        """
+        Collapses the styles of this Arrow into a str, ready to be applied as part of the "style" property on an svg element.
+
+        Returns:
+            str : the styles string.
+        """
+        width = self.w
+        if downSizedForTips: width *= 0.8
+        return f";stroke:{self.col};stroke-width:{width};stroke-dasharray:{'5,5' if self.dash else 'none'}"
+
+# vvv These constants could be inside the class itself a static properties, but python
+# was built by brainless organisms so here we are!
+INVALID_ARROW       = Arrow(Arrow.MIN_W, ArrowColor.Invalid)
+INSIGNIFICANT_ARROW = Arrow(Arrow.MIN_W, ArrowColor.Invalid, isDashed = True)
+TRANSPARENT_ARROW   = Arrow(Arrow.MIN_W, ArrowColor.Transparent) # Who cares how big it is if it's transparent
+
+# TODO: A more general version of this can be used for RAS as well, we don't need "fix map" or whatever
+def applyRpsEnrichmentToMap(rpsEnrichmentRes :Dict[str, Union[Tuple[float, FoldChange], Tuple[float, FoldChange, float, float]]], metabMap :ET.ElementTree, maxNumericZScore :float) -> None:
+    """
+    Applies RPS enrichment results to the provided metabolic map.
+
+    Args:
+        rpsEnrichmentRes : RPS enrichment results.
+        metabMap : the metabolic map to edit.
+        maxNumericZScore : biggest finite z-score value found.
+    
+    Side effects:
+        metabMap : mut
+    
+    Returns:
+        None
+    """
+    for reactionId, values in rpsEnrichmentRes.items():
+        pValue = values[0]
+        foldChange = values[1]
+        z_score = values[2]
+
+        if math.isnan(pValue) or (isinstance(foldChange, float) and math.isnan(foldChange)): continue
+
+        if isinstance(foldChange, str): foldChange = float(foldChange)
+        if pValue >= ARGS.pValue: # pValue above tresh: dashed arrow
+            INSIGNIFICANT_ARROW.styleReactionElements(metabMap, reactionId)
+            continue
+
+        if abs(foldChange) < (ARGS.fChange - 1) / (abs(ARGS.fChange) + 1):
+            INVALID_ARROW.styleReactionElements(metabMap, reactionId)
+            continue
+        
+        width = Arrow.MAX_W
+        if not math.isinf(z_score):
+            try: width = min(
+                max(abs(z_score * Arrow.MAX_W) / maxNumericZScore, Arrow.MIN_W),
+                Arrow.MAX_W)
+            
+            except ZeroDivisionError: pass
+        
+        if not reactionId.endswith("_RV"): # RV stands for reversible reactions
+            Arrow(width, ArrowColor.fromFoldChangeSign(foldChange)).styleReactionElements(metabMap, reactionId)
+            continue
+        
+        reactionId = reactionId[:-3] # Remove "_RV"
+        
+        inversionScore = (values[3] < 0) + (values[4] < 0) # Compacts the signs of averages into 1 easy to check score
+        if inversionScore == 2: foldChange *= -1
+        
+        # If the score is 1 (opposite signs) we use alternative colors vvv
+        arrow = Arrow(width, ArrowColor.fromFoldChangeSign(foldChange, useAltColor = inversionScore == 1))
+        
+        # vvv These 2 if statements can both be true and can both happen
+        if ARGS.net: # style arrow head(s):
+            arrow.styleReactionElements(metabMap, reactionId + ("_B" if inversionScore == 2 else "_F"))
+        
+        if not ARGS.using_RAS: # style arrow body
+            arrow.styleReactionElements(metabMap, reactionId, mindReactionDir = False)
+
+############################ split class ######################################
+def split_class(classes :pd.DataFrame, dataset_values :Dict[str, List[float]]) -> Dict[str, List[List[float]]]:
+    """
+    Generates a :dict that groups together data from a :DataFrame based on classes the data is related to.
+
+    Args:
+        classes : a :DataFrame of only string values, containing class information (rows) and keys to query the resolve_rules :dict
+        dataset_values : a :dict containing :float data
+
+    Returns:
+        dict : the dict with data grouped by class
+
+    Side effects:
+        classes : mut
+    """
+    class_pat :Dict[str, List[List[float]]] = {}
+    for i in range(len(classes)):
+        classe :str = classes.iloc[i, 1]
+        if pd.isnull(classe): continue
+
+        l :List[List[float]] = []
+        for j in range(i, len(classes)):
+            if classes.iloc[j, 1] == classe:
+                pat_id :str = classes.iloc[j, 0] # sample name
+                values = dataset_values.get(pat_id, None) # the column of values for that sample
+                if values != None:
+                    l.append(values)
+                classes.iloc[j, 1] = None # TODO: problems?
+        
+        if l:
+            class_pat[classe] = list(map(list, zip(*l)))
+            continue
+        
+        utils.logWarning(
+            f"Warning: no sample found in class \"{classe}\", the class has been disregarded", ARGS.out_log)
+    
+    return class_pat
+
+############################ conversion ##############################################
+#conversion from svg to png 
+def svg_to_png_with_background(svg_path :utils.FilePath, png_path :utils.FilePath, dpi :int = 72, scale :int = 1, size :Optional[float] = None) -> None:
+    """
+    Internal utility to convert an SVG to PNG (forced opaque) to aid in PDF conversion.
+
+    Args:
+        svg_path : path to SVG file
+        png_path : path for new PNG file
+        dpi : dots per inch of the generated PNG
+        scale : scaling factor for the generated PNG, computed internally when a size is provided
+        size : final effective width of the generated PNG
+
+    Returns:
+        None
+    """
+    if size:
+        image = pyvips.Image.new_from_file(svg_path.show(), dpi=dpi, scale=1)
+        scale = size / image.width
+        image = image.resize(scale)
+    else:
+        image = pyvips.Image.new_from_file(svg_path.show(), dpi=dpi, scale=scale)
+
+    white_background = pyvips.Image.black(image.width, image.height).new_from_image([255, 255, 255])
+    white_background = white_background.affine([scale, 0, 0, scale])
+
+    if white_background.bands != image.bands:
+        white_background = white_background.extract_band(0)
+
+    composite_image = white_background.composite2(image, 'over')
+    composite_image.write_to_file(png_path.show())
+
+def convert_to_pdf(file_svg :utils.FilePath, file_png :utils.FilePath, file_pdf :utils.FilePath) -> None:
+    """
+    Converts the SVG map at the provided path to PDF.
+
+    Args:
+        file_svg : path to SVG file
+        file_png : path to PNG file
+        file_pdf : path to new PDF file
+
+    Returns:
+        None
+    """
+    svg_to_png_with_background(file_svg, file_png)
+    try:
+        image = Image.open(file_png.show())
+        image = image.convert("RGB")
+        image.save(file_pdf.show(), "PDF", resolution=100.0)
+        print(f'PDF file {file_pdf.filePath} successfully generated.')
+    
+    except Exception as e:
+        raise utils.DataErr(file_pdf.show(), f'Error generating PDF file: {e}')
+
+############################ map ##############################################
+def buildOutputPath(dataset1Name :str, dataset2Name = "rest", *, details = "", ext :utils.FileFormat) -> utils.FilePath:
+    """
+    Builds a FilePath instance from the names of confronted datasets ready to point to a location in the
+    "result/" folder, used by this tool for output files in collections.
+
+    Args:
+        dataset1Name : _description_
+        dataset2Name : _description_. Defaults to "rest".
+        details : _description_
+        ext : _description_
+
+    Returns:
+        utils.FilePath : _description_
+    """
+    # This function returns a util data structure but is extremely specific to this module.
+    # RAS also uses collections as output and as such might benefit from a method like this, but I'd wait
+    # TODO: until a third tool with multiple outputs appears before porting this to utils.
+    return utils.FilePath(
+        f"{dataset1Name}_vs_{dataset2Name}" + (f" ({details})" if details else ""),
+        # ^^^ yes this string is built every time even if the form is the same for the same 2 datasets in
+        # all output files: I don't care, this was never the performance bottleneck of the tool and
+        # there is no other net gain in saving and re-using the built string.
+        ext,
+        prefix = ARGS.output_path)
+
+FIELD_NOT_AVAILABLE = '/'
+def writeToCsv(rows: List[list], fieldNames :List[str], outPath :utils.FilePath) -> None:
+    fieldsAmt = len(fieldNames)
+    with open(outPath.show(), "w", newline = "") as fd:
+        writer = csv.DictWriter(fd, fieldnames = fieldNames, delimiter = '\t')
+        writer.writeheader()
+        
+        for row in rows:
+            sizeMismatch = fieldsAmt - len(row)
+            if sizeMismatch > 0: row.extend([FIELD_NOT_AVAILABLE] * sizeMismatch)
+            writer.writerow({ field : data for field, data in zip(fieldNames, row) })
+
+OldEnrichedScores = Dict[str, List[Union[float, FoldChange]]] #TODO: try to use Tuple whenever possible
+def temp_thingsInCommon(tmp :OldEnrichedScores, core_map :ET.ElementTree, max_z_score :float, dataset1Name :str, dataset2Name = "rest", ras_enrichment = True) -> None:
+    # this function compiles the things always in common between comparison modes after enrichment.
+    # TODO: organize, name better.
+    suffix = "RAS" if ras_enrichment else "RPS"
+    writeToCsv(
+        [ [reactId] + values for reactId, values in tmp.items() ],
+        ["ids", "P_Value", "fold change", "average_1", "average_2"],
+        buildOutputPath(dataset1Name, dataset2Name, details = f"Tabular Result ({suffix})", ext = utils.FileFormat.TSV))
+    
+    if ras_enrichment:
+        fix_map(tmp, core_map, ARGS.pValue, ARGS.fChange, max_z_score)
+        return
+
+    for reactId, enrichData in tmp.items(): tmp[reactId] = tuple(enrichData)
+    applyRpsEnrichmentToMap(tmp, core_map, max_z_score)
+
+def computePValue(dataset1Data: List[float], dataset2Data: List[float]) -> Tuple[float, float]:
+    """
+    Computes the statistical significance score (P-value) of the comparison between coherent data
+    from two datasets. The data is supposed to, in both datasets:
+    - be related to the same reaction ID;
+    - be ordered by sample, such that the item at position i in both lists is related to the
+      same sample or cell line.
+
+    Args:
+        dataset1Data : data from the 1st dataset.
+        dataset2Data : data from the 2nd dataset.
+
+    Returns:
+        tuple: (P-value, Z-score)
+            - P-value from the selected test on the provided data.
+            - Z-score of the difference between means of the two datasets.
+    """
+    match ARGS.test:
+        case "ks":
+            # Perform Kolmogorov-Smirnov test
+            _, p_value = st.ks_2samp(dataset1Data, dataset2Data)
+        case "ttest_p":
+            # Datasets should have same size
+            if len(dataset1Data) != len(dataset2Data):
+                raise ValueError("Datasets must have the same size for paired t-test.")
+            # Perform t-test for paired samples
+            _, p_value = st.ttest_rel(dataset1Data, dataset2Data)
+        case "ttest_ind":
+            # Perform t-test for independent samples
+            _, p_value = st.ttest_ind(dataset1Data, dataset2Data)
+        case "wilcoxon":
+            # Datasets should have same size
+            if len(dataset1Data) != len(dataset2Data):
+                raise ValueError("Datasets must have the same size for Wilcoxon signed-rank test.")
+            # Perform Wilcoxon signed-rank test
+            _, p_value = st.wilcoxon(dataset1Data, dataset2Data)
+        case "mw":
+            # Perform Mann-Whitney U test
+            _, p_value = st.mannwhitneyu(dataset1Data, dataset2Data)
+        case _:
+            p_value = np.nan # Default value if no valid test is selected
+    
+    # Calculate means and standard deviations
+    mean1 = np.mean(dataset1Data)
+    mean2 = np.mean(dataset2Data)
+    std1 = np.std(dataset1Data, ddof=1)
+    std2 = np.std(dataset2Data, ddof=1)
+    
+    n1 = len(dataset1Data)
+    n2 = len(dataset2Data)
+    
+    # Calculate Z-score
+    z_score = (mean1 - mean2) / np.sqrt((std1**2 / n1) + (std2**2 / n2))
+    
+    return p_value, z_score
+
+
+def DESeqPValue(comparisonResult :Dict[str, List[Union[float, FoldChange]]], dataset1Data :List[List[float]], dataset2Data :List[List[float]], ids :List[str]) -> None:
+    """
+    Computes the p-value for each reaction in the comparisonResult dictionary using DESeq2.
+
+    Args:
+        comparisonResult : dictionary mapping a p-value and a fold-change value (values) to each reaction ID as encoded in the SVG map (keys)
+        dataset1Data : data from the 1st dataset.
+        dataset2Data : data from the 2nd dataset.
+        ids : list of reaction IDs.
+
+    Returns:
+        None : mutates the comparisonResult dictionary in place with the p-values.
+    """
+
+    # pyDESeq2 is based on pandas, so we need to convert the data into a DataFrame and clean it from NaN values
+    dataframe1 = pd.DataFrame(dataset1Data, index=ids)
+    dataframe2 = pd.DataFrame(dataset2Data, index=ids)
+
+    dataframe1_clean = dataframe1.dropna(axis=0, how="any").T.astype(int)
+    dataframe2_clean = dataframe2.dropna(axis=0, how="any").T.astype(int)
+
+    # pyDESeq2 works on a DataFrame with values and another with infos about samples and conditions
+    dataframe = pd.concat([dataframe1_clean, dataframe2_clean], axis=0)
+    metadata = pd.DataFrame(np.concatenate([np.full(dataframe1_clean.shape[0], "dataset1"), np.full(dataframe2_clean.shape[0], "dataset2")]), columns=["dataset"])
+    metadata.index = dataframe.index
+
+    # Prepare and run pyDESeq2
+    inference = DefaultInference()
+    dds = DeseqDataSet(counts=dataframe, metadata=metadata, design="~dataset", inference=inference, quiet=True, low_memory=True)
+    dds.deseq2()
+    ds = DeseqStats(dds, contrast=["dataset", "dataset1", "dataset2"], inference=inference, quiet=True)
+    ds.summary()
+
+    # Retrieve the p-values from the DESeq2 results
+    for reactId in ds.results_df.index:
+        comparisonResult[reactId][0] = ds.results_df["pvalue"][reactId]
+
+
+# TODO: the net RPS computation should be done in the RPS module
+def compareDatasetPair(dataset1Data :List[List[float]], dataset2Data :List[List[float]], ids :List[str]) -> Tuple[Dict[str, List[Union[float, FoldChange]]], float, Dict[str, Tuple[np.ndarray, np.ndarray]]]:
+
+    #TODO: the following code still suffers from "dumbvarnames-osis"
+    netRPS :Dict[str, Tuple[np.ndarray, np.ndarray]] = {}
+    comparisonResult :Dict[str, List[Union[float, FoldChange]]] = {}
+    count   = 0
+    max_z_score = 0
+
+    for l1, l2 in zip(dataset1Data, dataset2Data):
+        reactId = ids[count]
+        count += 1
+        if not reactId: continue # we skip ids that have already been processed
+
+        try: #TODO: identify the source of these errors and minimize code in the try block
+            reactDir = ReactionDirection.fromReactionId(reactId)
+            # Net score is computed only for reversible reactions when user wants it on arrow tips or when RAS datasets aren't used
+            if (ARGS.net or not ARGS.using_RAS) and reactDir is not ReactionDirection.Unknown:
+                try: position = ids.index(reactId[:-1] + ('B' if reactDir is ReactionDirection.Direct else 'F'))
+                except ValueError: continue # we look for the complementary id, if not found we skip
+
+                nets1 = np.subtract(l1, dataset1Data[position])
+                nets2 = np.subtract(l2, dataset2Data[position])
+                netRPS[reactId] = (nets1, nets2)
+
+                # Compute p-value and z-score for the RPS scores, if the pyDESeq option is set, p-values will be computed after and this function will return p_value = 0
+                p_value, z_score = computePValue(nets1, nets2)
+                avg1 = sum(nets1)   / len(nets1)
+                avg2 = sum(nets2)   / len(nets2)
+                net = fold_change(avg1, avg2)
+                
+                if math.isnan(net): continue
+                comparisonResult[reactId[:-1] + "RV"] = [p_value, net, z_score, avg1, avg2]
+                
+                # vvv complementary directional ids are set to None once processed if net is to be applied to tips
+                if ARGS.net: # If only using RPS, we cannot delete the inverse, as it's needed to color the arrows
+                    ids[position] = None
+                    continue
+
+            # fallthrough is intended, regular scores need to be computed when tips aren't net but RAS datasets aren't used
+            # Compute p-value and z-score for the RAS scores, if the pyDESeq option is set, p-values will be computed after and this function will return p_value = 0
+            p_value, z_score = computePValue(l1, l2)
+            avg = fold_change(sum(l1) / len(l1), sum(l2) / len(l2))
+            # vvv TODO: Check numpy version compatibility
+            if np.isfinite(z_score) and max_z_score < abs(z_score): max_z_score = abs(z_score)
+            comparisonResult[reactId] = [float(p_value), avg, z_score, sum(l1) / len(l1), sum(l2) / len(l2)]
+        
+        except (TypeError, ZeroDivisionError): continue
+    
+    if ARGS.test == "DESeq":
+        # Compute p-values using DESeq2
+        DESeqPValue(comparisonResult, dataset1Data, dataset2Data, ids)
+
+    # Apply multiple testing correction if set by the user
+    if ARGS.adjusted:
+
+        # Retrieve the p-values from the comparisonResult dictionary, they have to be different from NaN
+        validPValues = [(reactId, result[0]) for reactId, result in comparisonResult.items() if not np.isnan(result[0])]
+        # Unpack the valid p-values
+        reactIds, pValues = zip(*validPValues)
+        # Adjust the p-values using the Benjamini-Hochberg method
+        adjustedPValues = st.false_discovery_control(pValues)
+        # Update the comparisonResult dictionary with the adjusted p-values
+        for reactId , adjustedPValue in zip(reactIds, adjustedPValues):
+            comparisonResult[reactId][0] = adjustedPValue
+
+    return comparisonResult, max_z_score, netRPS
+
+def computeEnrichment(class_pat: Dict[str, List[List[float]]], ids: List[str], *, fromRAS=True) -> Tuple[List[Tuple[str, str, dict, float]], dict]:
+    """
+    Compares clustered data based on a given comparison mode and applies enrichment-based styling on the
+    provided metabolic map.
+
+    Args:
+        class_pat : the clustered data.
+        ids : ids for data association.
+        fromRAS : whether the data to enrich consists of RAS scores.
+
+    Returns:
+        tuple: A tuple containing:
+        - List[Tuple[str, str, dict, float]]: List of tuples with pairs of dataset names, comparison dictionary and max z-score.
+        - dict : net RPS values for each dataset's reactions
+    
+    Raises:
+        sys.exit : if there are less than 2 classes for comparison
+    """
+    class_pat = {k.strip(): v for k, v in class_pat.items()}
+    if (not class_pat) or (len(class_pat.keys()) < 2):
+        sys.exit('Execution aborted: classes provided for comparisons are less than two\n')
+    
+    # { datasetName : { reactId : netRPS, ... }, ... }
+    netRPSResults :Dict[str, Dict[str, np.ndarray]] = {}
+    enrichment_results = []
+
+    if ARGS.comparison == "manyvsmany":
+        for i, j in it.combinations(class_pat.keys(), 2):
+            comparisonDict, max_z_score, netRPS = compareDatasetPair(class_pat.get(i), class_pat.get(j), ids)
+            enrichment_results.append((i, j, comparisonDict, max_z_score))
+            netRPSResults[i] = { reactId : net[0] for reactId, net in netRPS.items() }
+            netRPSResults[j] = { reactId : net[1] for reactId, net in netRPS.items() }
+    
+    elif ARGS.comparison == "onevsrest":
+        for single_cluster in class_pat.keys():
+            rest = [item for k, v in class_pat.items() if k != single_cluster for item in v]
+            comparisonDict, max_z_score, netRPS = compareDatasetPair(class_pat.get(single_cluster), rest, ids)
+            enrichment_results.append((single_cluster, "rest", comparisonDict, max_z_score))
+            netRPSResults[single_cluster] = { reactId : net[0] for reactId, net in netRPS.items() }
+            netRPSResults["rest"]         = { reactId : net[1] for reactId, net in netRPS.items() }
+    
+    elif ARGS.comparison == "onevsmany":
+        controlItems = class_pat.get(ARGS.control)
+        for otherDataset in class_pat.keys():
+            if otherDataset == ARGS.control:
+                continue
+            
+            comparisonDict, max_z_score, netRPS = compareDatasetPair(controlItems, class_pat.get(otherDataset), ids)
+            enrichment_results.append((ARGS.control, otherDataset, comparisonDict, max_z_score))
+            netRPSResults[ARGS.control] = { reactId : net[0] for reactId, net in netRPS.items() }
+            netRPSResults[otherDataset] = { reactId : net[1] for reactId, net in netRPS.items() }
+    
+    return enrichment_results, netRPSResults
+
+def createOutputMaps(dataset1Name: str, dataset2Name: str, core_map: ET.ElementTree) -> None:
+    svgFilePath = buildOutputPath(dataset1Name, dataset2Name, details="SVG Map", ext=utils.FileFormat.SVG)
+    utils.writeSvg(svgFilePath, core_map)
+
+    if ARGS.generate_pdf:
+        pngPath = buildOutputPath(dataset1Name, dataset2Name, details="PNG Map", ext=utils.FileFormat.PNG)
+        pdfPath = buildOutputPath(dataset1Name, dataset2Name, details="PDF Map", ext=utils.FileFormat.PDF)
+        svg_to_png_with_background(svgFilePath, pngPath)
+        try:
+            image = Image.open(pngPath.show())
+            image = image.convert("RGB")
+            image.save(pdfPath.show(), "PDF", resolution=100.0)
+            print(f'PDF file {pdfPath.filePath} successfully generated.')
+        
+        except Exception as e:
+            raise utils.DataErr(pdfPath.show(), f'Error generating PDF file: {e}')
+
+    if not ARGS.generate_svg: # This argument is useless, who cares if the user wants the svg or not
+        os.remove(svgFilePath.show())
+
+ClassPat = Dict[str, List[List[float]]]
+def getClassesAndIdsFromDatasets(datasetsPaths :List[str], datasetPath :str, classPath :str, names :List[str]) -> Tuple[List[str], ClassPat, Dict[str, List[str]]]:
+    # TODO: I suggest creating dicts with ids as keys instead of keeping class_pat and ids separate,
+    # for the sake of everyone's sanity.
+    columnNames :Dict[str, List[str]] = {} # { datasetName : [ columnName, ... ], ... }
+    class_pat :ClassPat = {}
+    if ARGS.option == 'datasets':
+        num = 1
+        for path, name in zip(datasetsPaths, names):
+            name = str(name)
+            if name == 'Dataset':
+                name += '_' + str(num)
+            
+            values, ids = getDatasetValues(path, name)
+            if values != None:
+                class_pat[name]   = list(map(list, zip(*values.values()))) # TODO: ???
+                columnNames[name] = list(values.keys())
+            
+            num += 1
+    
+    elif ARGS.option == "dataset_class":
+        classes = read_dataset(classPath, "class")
+        classes = classes.astype(str)
+
+        values, ids = getDatasetValues(datasetPath, "Dataset Class (not actual name)")
+        if values != None:
+            # TODO: add the columnNames thing, I didn't because I don't understand the whole "dataset classes" thing
+            class_pat = split_class(classes, values)
+    
+    return ids, class_pat, columnNames
+    #^^^ TODO: this could be a match statement over an enum, make it happen future marea dev with python 3.12! (it's why I kept the ifs)
+
+#TODO: create these damn args as FilePath objects
+def getDatasetValues(datasetPath :str, datasetName :str) -> Tuple[ClassPat, List[str]]:
+    """
+    Opens the dataset at the given path and extracts the values (expected nullable numerics) and the IDs.
+
+    Args:
+        datasetPath : path to the dataset
+        datasetName (str): dataset name, used in error reporting
+
+    Returns:
+        Tuple[ClassPat, List[str]]: values and IDs extracted from the dataset
+    """
+    dataset = read_dataset(datasetPath, datasetName)
+    IDs = pd.Series.tolist(dataset.iloc[:, 0].astype(str))
+
+    dataset = dataset.drop(dataset.columns[0], axis = "columns").to_dict("list")
+    return { id : list(map(utils.Float("Dataset values, not an argument"), values)) for id, values in dataset.items() }, IDs
+
+############################ MAIN #############################################
+def main(args:List[str] = None) -> None:
+    """
+    Initializes everything and sets the program in motion based on the fronted input arguments.
+
+    Returns:
+        None
+    
+    Raises:
+        sys.exit : if a user-provided custom map is in the wrong format (ET.XMLSyntaxError, ET.XMLSchemaParseError)
+    """
+    global ARGS
+    ARGS = process_args(args)
+
+    # Create output folder
+    if not os.path.isdir(ARGS.output_path):
+        os.makedirs(ARGS.output_path, exist_ok=True)
+    
+    core_map: ET.ElementTree = ARGS.choice_map.getMap(
+        ARGS.tool_dir,
+        utils.FilePath.fromStrPath(ARGS.custom_map) if ARGS.custom_map else None)
+    
+    # TODO: in the future keep the indices WITH the data and fix the code below.
+
+    # Prepare enrichment results containers
+    ras_results = []
+    rps_results = []
+
+    # Compute RAS enrichment if requested
+    if ARGS.using_RAS: #       vvv columnNames only matter with RPS data
+        ids_ras, class_pat_ras, _ = getClassesAndIdsFromDatasets(
+            ARGS.input_datas, ARGS.input_data, ARGS.input_class, ARGS.names)
+        ras_results, _ = computeEnrichment(class_pat_ras, ids_ras, fromRAS=True)
+        #           ^^^ netRPS only matter with RPS data
+
+    # Compute RPS enrichment if requested
+    if ARGS.using_RPS:
+        ids_rps, class_pat_rps, columnNames = getClassesAndIdsFromDatasets(
+            ARGS.input_datas_rps, ARGS.input_data_rps, ARGS.input_class_rps, ARGS.names_rps)
+        
+        rps_results, netRPS = computeEnrichment(class_pat_rps, ids_rps, fromRAS=False)
+
+    # Organize by comparison pairs
+    comparisons: Dict[Tuple[str, str], Dict[str, Tuple]] = {}
+    for i, j, comparison_data, max_z_score in ras_results:
+        comparisons[(i, j)] = {'ras': (comparison_data, max_z_score), 'rps': None}
+    
+    for i, j, comparison_data, max_z_score,  in rps_results:
+        comparisons.setdefault((i, j), {}).update({'rps': (comparison_data, max_z_score)})
+
+    # For each comparison, create a styled map with RAS bodies and RPS heads
+    for (i, j), res in comparisons.items():
+        map_copy = copy.deepcopy(core_map)
+
+        # Apply RAS styling to arrow bodies
+        if res.get('ras'):
+            tmp_ras, max_z_ras = res['ras']
+            temp_thingsInCommon(tmp_ras, map_copy, max_z_ras, i, j, ras_enrichment=True)
+
+        # Apply RPS styling to arrow heads
+        if res.get('rps'):
+            tmp_rps, max_z_rps = res['rps']
+            # applyRpsEnrichmentToMap styles only heads unless only RPS are used
+            temp_thingsInCommon(tmp_rps, map_copy, max_z_rps, i, j, ras_enrichment=False)
+
+        # Output both SVG and PDF/PNG as configured
+        createOutputMaps(i, j, map_copy)
+    
+    # Add net RPS output file
+    if ARGS.net or not ARGS.using_RAS:
+        for datasetName, rows in netRPS.items():
+            writeToCsv(
+                [[reactId, *netValues] for reactId, netValues in rows.items()],
+                # vvv In weird comparison modes the dataset names are not recorded properly..
+                columnNames.get(datasetName, ["Reactions"]),
+                utils.FilePath(
+                    "Net_RPS_" + datasetName,
+                    ext = utils.FileFormat.CSV,
+                    prefix = ARGS.output_path))
+
+    print('Execution succeeded')
+###############################################################################
+if __name__ == "__main__":
     main()